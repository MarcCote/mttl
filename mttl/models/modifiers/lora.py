from dataclasses import dataclass
import os
from typing import List
import numpy as np
import torch
from torch import nn
import math
from torch import nn
import torch
import math
import bitsandbytes as bnb

from mttl.models.modifiers import register_modifier
from mttl.models.modifiers.base import MergeableAdapter, ModifyMixin, ModifierConfig


@dataclass
class LoRAConfig(ModifierConfig):
    lora_rank: int = 4
    lora_alpha: float = 16.0
    lora_dropout: float = 0.0
    lora_init_b_random: bool = False


@register_modifier("lora", config_cls=LoRAConfig)
class LoRA(MergeableAdapter, ModifyMixin):
    def __init__(
        self,
        config: LoRAConfig,
        layer: nn.Module,
    ):
        super().__init__()

        # assign self variables
        self.config = config
        self.rank = config.lora_rank
        self.alpha = config.lora_alpha
        self.dropout = config.lora_dropout
        self.in_features = layer.in_features
        self.out_features = layer.out_features
        self.init_b_random = config.lora_init_b_random
        self.training_steps = 0.0
        self.scaling = self.alpha / self.rank
        self.forward_fn = None
        self.layer = layer

        if self.dropout > 0.0:
            self.dropout_layer = nn.Dropout(self.dropout)
        else:
            self.dropout_layer = lambda x: x

        if hasattr(layer, "weight"):
            self.weight = layer.weight

        if hasattr(layer, "bias"):
            self.bias = layer.bias

        self.create_for_layer(layer)
        self.reset_parameters()
        self.merged_with_layer = False

    def load_lora_weights(self, state_dict):
        self.lora_a.data.copy_(state_dict["lora_a"])
        self.lora_b.data.copy_(state_dict["lora_b"])

    def merge_with_layer(self):
        """Merge this adapter with the layer!"""
        if isinstance(self.layer, nn.Linear):
            self.merged_with_layer = True
            # for back-compatibility, try the two sides:
            if self.lora_a.data.shape[0] == self.layer.weight.shape[0]:
                to_merge = self.lora_a.data @ self.lora_b.data
            else:
                to_merge = (self.lora_a.data @ self.lora_b.data).T
            to_merge = to_merge * self.scaling

            if isinstance(self.layer, bnb.nn.Linear8bitLt):
                if self.layer.state.SCB is None:
                    self.layer.state.SCB = self.layer.weight.SCB

                # Dequantize the result of identity matrix and int8 weight because bitsandbytes does not support int8
                # dequantization directly
                im = (
                    torch.eye(self.layer.weight.data.shape[-1])
                    .contiguous()
                    .half()
                    .to(self.weight.device)
                )
                im, imt, SCim, SCimt, coo_tensorim = bnb.functional.double_quant(im)
                im, Sim = bnb.functional.transform(im, "col32")

                if self.layer.state.CxB is None:
                    (
                        self.layer.state.CxB,
                        self.layer.state.SB,
                    ) = bnb.functional.transform(
                        self.layer.weight.data, to_order=self.layer.state.formatB
                    )

                out32, Sout32 = bnb.functional.igemmlt(
                    im, self.layer.state.CxB, Sim, self.layer.state.SB
                )
                output = bnb.functional.mm_dequant(
                    out32, Sout32, SCim, self.layer.state.SCB, bias=None
                ).t()
                w_data = output.to(to_merge.dtype).to(to_merge.device) + to_merge

                self.layer.weight = bnb.nn.Int8Params(
                    w_data.to("cpu"),
                    requires_grad=False,
                    has_fp16_weights=self.layer.weight.has_fp16_weights,
                ).to(self.layer.weight.device)
                self.layer.state.reset_grads()
            else:
                self.layer.weight.data.add_(to_merge.to(self.layer.weight.device))
        else:
            raise NotImplementedError("LoRA only supports nn.Linear layers.")

    def create_for_layer(self, layer):
        if isinstance(layer, nn.Linear):
            self.lora_a = nn.Parameter(
                torch.empty(layer.in_features, self.rank).to(
                    device=layer.weight.device
                ),
            )
            self.lora_b = nn.Parameter(
                torch.empty(self.rank, layer.out_features).to(
                    device=layer.weight.device
                ),
            )
            self.forward_fn = self.forward_linear_
        else:
            raise NotImplementedError("LoRA only supports nn.Linear layers.")

    def forward_linear_(self, input, **kwargs):
        output = self.layer(input)
        if self.merged_with_layer:
            return output
        else:
            input_lora = input.to(self.lora_a.dtype)
            input_lora = self.dropout_layer(input_lora)
            adapter_out = (
                torch.matmul(torch.matmul(input_lora, self.lora_a), self.lora_b)
                * self.scaling
            )
            return output + adapter_out.to(input.dtype)

    @classmethod
    def parallel_linear_forward(cls, input, loras):
        if any([lora.merged_with_layer for lora in loras]):
            raise ValueError("Cannot parallelize merged loras.")
        if len(set([lora.layer for lora in loras])) > 1:
            raise ValueError("Cannot parallelize loras applied to different layers.")

        # (batch, in_features, rank)
        lora_a = torch.stack([lora.lora_a for lora in loras], dim=0)
        # (batch, rank, out_features)
        lora_b = torch.stack([lora.lora_b for lora in loras], dim=0)

        # (batch,)
        scaling = torch.cat(
            [torch.FloatTensor([lora.scaling]) for lora in loras], dim=0
        ).to(device=lora_a.device, dtype=lora_a.dtype)

        # (n_examples, seq_len, out_features)
        layer_out = loras[0].layer(input)
        input_lora = input.to(loras[0].lora_a.dtype)
        input_lora = loras[0].dropout_layer(input_lora)

        adapter_out = (
            torch.bmm(torch.bmm(input_lora, lora_a), lora_b) * scaling[:, None, None]
        )
        return layer_out + adapter_out.to(dtype=input.dtype)

    def reset_parameters(self):
        gain = nn.init.calculate_gain(nonlinearity="leaky_relu", param=math.sqrt(5))
        std = gain / math.sqrt(self.in_features)
        with torch.no_grad():
            self.lora_a.uniform_(-std, std)

        # ensure that initially, adding the adapter does not change the output
        if self.init_b_random:
            with torch.no_grad():
                self.lora_b.uniform_(-std, std)
        else:
            torch.nn.init.zeros_(self.lora_b)

    def forward(self, *args, **kwargs):
        return self.forward_fn(*args, **kwargs)


@dataclass
class SkilledLoRAConfig(LoRAConfig):
    n_skills: int = 1
    n_splits: int = 1
    phi_2_align_heads: bool = False


<<<<<<< HEAD
class ScaleGradient(torch.autograd.Function):
    @staticmethod
    def forward(ctx, input, scalar):
        ctx.scalar = scalar
        return input

    @staticmethod
    def backward(ctx, grad_output):
        return grad_output * ctx.scalar, None


@register_modifier("skilled_lora", config_cls=SkilledLoRAConfig)
=======
>>>>>>> b1e8e59e
class SkilledLoRA(LoRA):
    def __init__(
        self,
        config: SkilledLoRAConfig,
        layer: nn.Module,
    ):
        self.n_splits = config.n_splits
        self.n_skills = config.n_skills
        super().__init__(config, layer)

    def __len__(self):
        return self.n_skills

    def add_skill(self, lora: LoRA):
        self.n_skills += 1

        self.lora_a.data = torch.cat(
            [
                self.lora_a.data,
                lora.lora_a.data.reshape(
                    1, self.n_splits, self.in_features // self.n_splits, self.rank
                ).to(device=self.lora_a.device, dtype=self.lora_a.dtype),
            ],
            dim=0,
        )
        self.lora_b.data = torch.cat(
            [
                self.lora_b.data,
                lora.lora_b.data.reshape(
                    1, self.rank, self.n_splits, self.out_features // self.n_splits
                ).to(device=self.lora_a.device, dtype=self.lora_a.dtype),
            ],
            dim=0,
        )

    def create_for_layer(self, layer):
        if isinstance(layer, nn.Linear):
            self.lora_a = nn.Parameter(
                torch.empty(
                    self.n_skills,
                    self.n_splits,
                    layer.in_features // self.n_splits,
                    self.rank,
                ).to(device=self.weight.device)
            )
            self.lora_b = nn.Parameter(
                torch.empty(
                    self.n_skills,
                    self.rank,
                    self.n_splits,
                    layer.out_features // self.n_splits,
                ).to(device=self.weight.device)
            )
            self.forward_fn = self.forward_linear_
        else:
            raise NotImplementedError("SkilledLoRA only supports nn.Linear layers.")

    def forward_linear_(self, input, weights):
        layer_out = self.layer(input)
        input_lora = input.to(self.lora_a.dtype)
        input_lora = self.dropout_layer(input_lora)

        bs = input.size(0)

        # Standard polytropon routing : (batch_size, dim_in, dim_out)
        if weights.ndim < 4:
            # these are task ids
            if weights.ndim == 1:
                # use indexing!
                wrm_steps = 0
                if self.training_steps < wrm_steps:
                    A = self.lora_a[torch.zeros_like(weights).long()]
                    B = self.lora_b[torch.zeros_like(weights).long()]
                else:
                    if self.training_steps == wrm_steps:
                        self.lora_a.data.copy_(
                            self.lora_a.data[:1].repeat(self.n_skills, 1, 1, 1)
                        )
                        self.lora_b.data.copy_(
                            self.lora_b.data[:1].repeat(self.n_skills, 1, 1, 1)
                        )
                    A = self.lora_a[weights.long(), :, :, :]
                    B = self.lora_b[weights.long(), :, :, :]
            elif weights.ndim == 3:
                weights = weights.to(self.lora_a.dtype)
                A = torch.einsum("bqs,sqdr->bqdr", (weights, self.lora_a))
                B = torch.einsum("bqs,srqd->brqd", (weights, self.lora_b))

            A = A.reshape(bs, self.in_features, self.rank)
            B = B.reshape(bs, self.rank, self.out_features)
            adapter_out = input_lora.bmm(A).bmm(B) * self.scaling

        # Per Token Routing : (batch_size, seq_len, dim_in, dim_out)
        elif weights.ndim == 4:
            weights = weights.to(self.lora_a.dtype)
            # b: batch, l: seq_len, d: d_in/d_out, r: rank
            A = torch.einsum("blqs,sqdr->blqdr", (weights, self.lora_a))
            B = torch.einsum("blqs,srqd->blqrd", (weights, self.lora_b))
            A = A.reshape(bs, -1, self.in_features, self.rank)
            B = B.transpose(2, 3).reshape(bs, -1, self.rank, self.out_features)
            adapter_out = torch.einsum("bld,bldr->blr", (input_lora, A))
            adapter_out = torch.einsum("blr,blrd->bld", (adapter_out, B)) * self.scaling

        return layer_out + adapter_out.to(input.dtype)

    @classmethod
    def parallel_linear_forward(cls, input, skilled_loras, weights):
        return cls.parallel_linear_weighted_forward(input, skilled_loras, weights)

    @classmethod
    def parallel_linear_weighted_forward(
        cls,
        input: torch.Tensor,
        skilled_loras: List["SkilledLoRAView"],
        weights: List[torch.Tensor],
        merge_after: bool = False,
    ):
        """
        Executes multiple skilled loras in parallel.

        I.e. this is useful for the situations in which each example in the batch
        need to be processed by a different combination of skills,
              --> skills     --> weights
        ex1 : [[a, d, f]     [[0.1, 0.2, 0.7]
        ex2 :  [c, g, h]]     [0.3, 0.4, 0.3]]

        This also handles the case in which the same skilled lora is applied to multiple examples,
        in this case, we broadcast the same combination to all the examples in the batch,
              --> skills      --> weights
        *   : [[a, d, f]]     [[0.1, 0.2, 0.7]]

        It also handles another case, in which we have a single shared skilled lora applied with different weights
        depending on the example,
              --> skills      --> weights
        *   : [[a, d, f]]     [[0.1, 0.2, 0.7],
                               [0.3, 0.4, 0.3]]
        """
        if merge_after:
            raise NotImplementedError("`merge_after` is not implemented for now.")

        if len(set([lora.layer for lora in skilled_loras])) > 1:
            raise ValueError("Cannot parallelize loras applied to different layers.")

        device = skilled_loras[0].lora_a.device
        n_skills = skilled_loras[0].lora_a.shape[0]
        assert np.all(skl.n_skills == n_skills for skl in skilled_loras)

        num_skilled_loras = len(skilled_loras)

        if num_skilled_loras == 1:
            skilled_loras_a = skilled_loras[0].lora_a.unsqueeze(0)
            skilled_loras_b = skilled_loras[0].lora_b.unsqueeze(0)
        else:
            skilled_loras_a = torch.stack(
                [lora.lora_a for lora in skilled_loras], dim=0
            )
            skilled_loras_b = torch.stack(
                [lora.lora_b for lora in skilled_loras], dim=0
            )

        if type(weights) == list:
            weights = torch.stack(weights, dim=0).to(device)

        # assert skilled_loras_a.shape[2] == 1, "Only 1 split is supported for now."
        # assert skilled_loras_b.shape[3] == 1, "Only 1 split is supported for now."
        # skilled_loras_a = skilled_loras_a.squeeze(2)
        # skilled_loras_b = skilled_loras_b.squeeze(3)

        # (n_examples, seq_len, out_features)
        layer_out = skilled_loras[0].layer(input)
        phi_2_align_heads = skilled_loras[0].config.phi_2_align_heads

        input_lora = input.to(skilled_loras[0].lora_a.dtype)
        input_lora = skilled_loras[0].dropout_layer(input_lora)
        weights = weights.to(dtype=skilled_loras[0].lora_a.dtype)

        # (n_examples,)
        scaling = torch.cat(
            [torch.FloatTensor([lora.scaling]) for lora in skilled_loras], dim=0
        ).to(device=device, dtype=skilled_loras[0].lora_a.dtype)

        # make all ops in float32
        if num_skilled_loras == 1:
            # no batch, skilled lora is shared across all examples, remove batch dimension
            skilled_loras_a = skilled_loras_a.squeeze(0)
            skilled_loras_b = skilled_loras_b.squeeze(0)
            weights = weights.squeeze(0)
            scaling = scaling.squeeze(0)

            if weights.ndim == 1:
                assert not phi_2_align_heads

                A = torch.einsum("s,sqdr->qdr", (weights, skilled_loras_a))
                B = torch.einsum("s,srqd->rqd", (weights, skilled_loras_b))

                # combine n_splits, and d_split into a single dimension
                A, B = A.flatten(0, 1), B.flatten(1, 2)

                # scaling is a float (only 1 skilled lora)
                adapter_out = torch.matmul(torch.matmul(input_lora, A), B) * scaling
            elif weights.ndim == 2:
                assert not phi_2_align_heads

                # we are in the case in which we have a single skilled lora applied with different weights
                A = torch.einsum("bs,sqdr->bqdr", (weights, skilled_loras_a))
                B = torch.einsum("bs,srqd->brqd", (weights, skilled_loras_b))

                # combine n_splits, and d_split into a single dimension
                A, B = A.flatten(1, 2), B.flatten(2, 3)

                if scale_gradient:
                    A = ScaleGradient.apply(
                        A, 1 / torch.max(weights, dim=1)[0][:, None, None]
                    )
                    B = ScaleGradient.apply(
                        B, 1 / torch.max(weights, dim=1)[0][:, None, None]
                    )

                if input_lora.ndim == 2:
                    partial_out = torch.einsum("bd,bdr->br", (input_lora, A))
                    adapter_out = torch.einsum("br,brd->bd", (partial_out, B))
                    adapter_out = adapter_out * scaling
                elif input_lora.ndim == 3:
                    adapter_out = torch.bmm(torch.bmm(input_lora, A), B) * scaling
                else:
                    raise NotImplementedError("Only 2D and 3D inputs are supported.")
            elif weights.ndim == 3:
                # we are in the case in which we have a single skilled lora applied with different weights
                A = torch.einsum("bqs,sqdr->bqdr", (weights, skilled_loras_a))
                B = torch.einsum("bqs,srqd->brqd", (weights, skilled_loras_b))

                if (
                    phi_2_align_heads and B.size(-1) // A.size(-2) == 3
                ):  # last only true for Wqkv weight
                    # phi_2 formats the B as  "... (three h d) -> ... three h d"
                    # We want to make sure that the `h` here aligns with n_splits, or `q` index
                    bs, rank, n_splits, d_split = B.shape
                    # (h, 3 * d) -> (h, 3, d)
                    B = B.view(bs, rank, n_splits, 3, d_split // 3)
                    # (bs, r, h, 3, d) -> (bs, r, 3, h, d) -> ... (bs, r, 3 * h * d)
                    B = B.transpose(2, 3).reshape(bs, rank, n_splits, d_split)

                # combine n_splits, and d_split into a single dimension
                A, B = A.flatten(1, 2), B.flatten(2, 3)

                if input_lora.ndim == 2:
                    partial_out = torch.einsum("bd,bdr->br", (input_lora, A))
                    adapter_out = torch.einsum("br,brd->bd", (partial_out, B))
                    adapter_out = adapter_out * scaling
                elif input_lora.ndim == 3:
                    adapter_out = torch.bmm(torch.bmm(input_lora, A), B) * scaling
                else:
                    raise NotImplementedError("Only 2D and 3D inputs are supported.")
        elif n_skills == 1:
            # this is basically standard lora forward, we are here by accident
            # !!!warning!!!! this ignores the weights
            return LoRA.parallel_linear_forward(
                input, [sk_lora.to_loras()[0] for sk_lora in skilled_loras]
            )
        else:
            assert skilled_loras_a.shape[2] == 1, "Only 1 split is supported for now."
            assert skilled_loras_b.shape[3] == 1, "Only 1 split is supported for now."

            skilled_loras_a = skilled_loras_a.squeeze(2)
            skilled_loras_b = skilled_loras_b.squeeze(3)

            A = torch.einsum("bs,bsdr->bdr", (weights, skilled_loras_a))
            B = torch.einsum("bs,bsrd->brd", (weights, skilled_loras_b))

            # (n_examples, out_features)
            if input_lora.ndim == 2:
                partial_out = torch.einsum("bd,bdr->br", (input_lora, A))
                adapter_out = torch.einsum("br,brd->bd", (partial_out, B))
                adapter_out = adapter_out * scaling[:, None]
            # (n_examples, seq_len, out_features)
            else:
                partial_out = torch.einsum("bsd,bdr->bsr", (input_lora, A))
                adapter_out = torch.einsum("bsr,brd->bsd", (partial_out, B))
                adapter_out = adapter_out * scaling[:, None, None]

        # adapter out is float32
        return layer_out + adapter_out.to(dtype=input.dtype)


class LoRAView(LoRA):
    """
    Avoid initializing parameters, the parameters are just a view
    on a bunch of other LoRAs parameters stacked together.
    """

    def __init__(self, config, layer, lora_a, lora_b):
        super().__init__(config, layer)
        self.lora_a = lora_a
        self.lora_b = lora_b

    def create_for_layer(self, layer):
        pass

    def reset_parameters(self):
        pass


class SkilledLoRAView(SkilledLoRA):
    """
    Avoid initializing parameters, the parameters are just a view
    on a bunch of other LoRAs parameters stacked together.
    """

    def __init__(self, config, layer, lora_a, lora_b):
        super().__init__(config, layer)
        self.lora_a = lora_a
        self.lora_b = lora_b

    def create_for_layer(self, layer):
        pass

    def reset_parameters(self):
        pass

    def to_loras(self):
        """
        Create a list of loras from a skilled lora
        """
        if self.n_splits > 1:
            raise ValueError("Cannot convert a skilled lora with n_splits > 1.")

        loras = []
        for i in range(self.n_skills):
            # squeeze n_splits if any
            lora = LoRAView(
                self.config,
                self.layer,
                self.lora_a[i].squeeze(),
                self.lora_b[i].squeeze(),
            )
            loras.append(lora)
        return loras

    @classmethod
    def from_loras(cls, loras):
        """
        Create a skilled lora from a list of loras
        """
        if len(set([lora.layer for lora in loras])) > 1:
            raise ValueError("Cannot create a SkilledLora from different loras.")

        config = SkilledLoRAConfig(
            lora_rank=loras[0].config.lora_rank,
            lora_alpha=loras[0].config.lora_alpha,
            lora_dropout=loras[0].config.lora_dropout,
            lora_init_b_random=loras[0].config.lora_init_b_random,
            n_skills=len(loras),
            n_splits=1,
        )
        skilled_lora = cls(
            config,
            loras[0].layer,
            lora_a=torch.stack([lora.lora_a for lora in loras], dim=0).unsqueeze(1),
            lora_b=torch.stack([lora.lora_b for lora in loras], dim=0).unsqueeze(2),
        )
        return skilled_lora


class SkilledLoRA_MergeLoraAfterOP(SkilledLoRA):
    def __init__(
        self,
        config,
        layer,
    ):
        super().__init__(config, layer)
        self.merge_after_op = config.merge_after_op

    def forward_linear_(self, input, weights):
        if not self.merge_after_op:
            return super().forward_linear_(input, weights)

        layer_out = self.layer(input)

        # uptype
        input_lora = input.to(self.lora_a.dtype)

        # some dropout
        input_lora = self.dropout_layer(input_lora)

        bs, _, _ = weights.size()
        adapter_out = torch.einsum(
            "bsd,qkdr->bsqkr", (input_lora, self.lora_a)
        )  # bs seq x n_splits x n_skills x rank
        adapter_out = torch.einsum(
            "bsqkr,qkrd->bsqkd", (adapter_out, self.lora_b)
        )  # bs x seq x n_splits x n_skills x D
        adapter_out = torch.einsum(
            "bsqkd,bqk->bsd", (adapter_out, weights)
        )  # bs x seq x n_splits x D
        adapter_out *= self.scaling

        return layer_out + adapter_out.to(input.dtype)<|MERGE_RESOLUTION|>--- conflicted
+++ resolved
@@ -196,21 +196,6 @@
     phi_2_align_heads: bool = False
 
 
-<<<<<<< HEAD
-class ScaleGradient(torch.autograd.Function):
-    @staticmethod
-    def forward(ctx, input, scalar):
-        ctx.scalar = scalar
-        return input
-
-    @staticmethod
-    def backward(ctx, grad_output):
-        return grad_output * ctx.scalar, None
-
-
-@register_modifier("skilled_lora", config_cls=SkilledLoRAConfig)
-=======
->>>>>>> b1e8e59e
 class SkilledLoRA(LoRA):
     def __init__(
         self,
@@ -421,14 +406,6 @@
                 # combine n_splits, and d_split into a single dimension
                 A, B = A.flatten(1, 2), B.flatten(2, 3)
 
-                if scale_gradient:
-                    A = ScaleGradient.apply(
-                        A, 1 / torch.max(weights, dim=1)[0][:, None, None]
-                    )
-                    B = ScaleGradient.apply(
-                        B, 1 / torch.max(weights, dim=1)[0][:, None, None]
-                    )
-
                 if input_lora.ndim == 2:
                     partial_out = torch.einsum("bd,bdr->br", (input_lora, A))
                     adapter_out = torch.einsum("br,brd->bd", (partial_out, B))
