--- conflicted
+++ resolved
@@ -110,9 +110,12 @@
                 f"Function {func.__name__} failed after {max_retries} attempts."
             )
 
+        return wrapper
+
+    return decorator
+
 
 class BackendEngine(ABC):
-
     @abstractmethod
     def snapshot_download(self, repo_id, allow_patterns=None):
         raise NotImplementedError
@@ -145,31 +148,7 @@
     def list_repo_files(self, repo_id):
         raise NotImplementedError
 
-<<<<<<< HEAD
-
-def retry(max_retries=10, wait_seconds=60):
-    def decorator(func):
-        def wrapper(*args, **kwargs):
-            for attempt in range(1, max_retries + 1):
-                try:
-                    result = func(*args, **kwargs)
-                    return result
-                except Exception as e:  # requests.exceptions.HTTPError as e:
-                    print(e, type(e), "retrying...")
-                    if attempt < max_retries:
-                        print(f"Waiting {wait_seconds} seconds before retrying...")
-                        time.sleep(wait_seconds)
-            raise RuntimeError(
-                f"Function {func.__name__} failed after {max_retries} attempts."
-            )
-
-        return wrapper
-
-    return decorator
-
-
-=======
->>>>>>> 39297e67
+
 class HuggingfaceHubEngine(BackendEngine):
     def snapshot_download(self, repo_id, allow_patterns=None):
         return snapshot_download(repo_id, allow_patterns=allow_patterns)
@@ -201,8 +180,7 @@
 
 
 class BlobStorageEngine(BackendEngine):
-
-    def __init__(self, token:Optional[str] = None, cache_dir:Optional[str] = None):
+    def __init__(self, token: Optional[str] = None, cache_dir: Optional[str] = None):
         """Initialize the blob storage engine. The cache directory can be
         provided as an argument or through the environment variable BLOB_CACHE_DIR.
         If no cache directory is provided, the default cache directory ~/.cache/mttl is used.
@@ -215,7 +193,9 @@
         super().__init__()
         self._token = token
         self.cache_dir = self._get_cache_dir(cache_dir)
-        logging.getLogger('azure').setLevel(logging.WARNING)  # Quiet down the azure logging
+        logging.getLogger("azure").setLevel(
+            logging.WARNING
+        )  # Quiet down the azure logging
 
     @staticmethod
     def _get_cache_dir(chache_dir: Optional[str] = None):
@@ -249,7 +229,9 @@
     def _get_local_filepath(self, repo_id, filename):
         return os.path.join(self.cache_dir, repo_id, filename)
 
-    def snapshot_download(self, repo_id, allow_patterns: Optional[Union[List[str], str]] = None):
+    def snapshot_download(
+        self, repo_id, allow_patterns: Optional[Union[List[str], str]] = None
+    ):
         """Downloads the entire repository, or a subset of files if allow_patterns is provided.
         If allow_patterns is provided, paths must match at least one pattern from the allow_patterns.
 
@@ -275,11 +257,11 @@
         return os.path.join(self.cache_dir, repo_id)
 
     def create_repo(self, repo_id, repo_type=None, exist_ok=True, private=True):
-        """ Creates a new repository. repo_type and private are ignored for blob storage."""
+        """Creates a new repository. repo_type and private are ignored for blob storage."""
         try:
             BlobServiceClient(self.token).create_container(name=repo_id)
         except ResourceExistsError as error:
-            error_message = 'A container with this name already exists'
+            error_message = "A container with this name already exists"
             if exist_ok:
                 print(error_message)
             else:
@@ -296,31 +278,39 @@
             print(f"Container {repo_id} not found.")
 
     def create_commit(self, repo_id, operations, commit_message="", async_mode=False):
-        asyncio.run(self.async_create_commit(repo_id, operations, async_mode=async_mode))
+        asyncio.run(
+            self.async_create_commit(repo_id, operations, async_mode=async_mode)
+        )
 
     async def async_create_commit(self, repo_id, operations, async_mode=False):
         tasks = []
         for op in operations:
             if isinstance(op, CommitOperationAdd):
-                tasks.append(self._async_upload_blob(
-                    repo_id=repo_id,
-                    filename=op.path_in_repo,
-                    buffer=op.path_or_fileobj,
-                    overwrite=True,
-                ))
+                tasks.append(
+                    self._async_upload_blob(
+                        repo_id=repo_id,
+                        filename=op.path_in_repo,
+                        buffer=op.path_or_fileobj,
+                        overwrite=True,
+                    )
+                )
             elif isinstance(op, CommitOperationCopy):
-                tasks.append(self._async_copy_blob(
-                    source_repo_id=repo_id,
-                    source_filename=op.src_path_in_repo,
-                    destination_repo_id=repo_id,
-                    destination_filename=op.path_in_repo,
-                    overwrite=True,
-                ))
+                tasks.append(
+                    self._async_copy_blob(
+                        source_repo_id=repo_id,
+                        source_filename=op.src_path_in_repo,
+                        destination_repo_id=repo_id,
+                        destination_filename=op.path_in_repo,
+                        overwrite=True,
+                    )
+                )
             elif isinstance(op, CommitOperationDelete):
-                tasks.append(self._async_delete_blob(
-                    repo_id=repo_id,
-                    filename=op.path_in_repo,
-                ))
+                tasks.append(
+                    self._async_delete_blob(
+                        repo_id=repo_id,
+                        filename=op.path_in_repo,
+                    )
+                )
         if async_mode:
             await asyncio.gather(*tasks)
         else:
@@ -338,21 +328,32 @@
     def repo_info(self, repo_id):
         class RepoInfo:
             pass
+
         container_client = BlobServiceClient(self.token).get_container_client(repo_id)
         container_properties = container_client.get_container_properties()
         repo_info = RepoInfo()
-        repo_info.lastModified = container_properties.last_modified.strftime("%Y-%m-%d %H:%M:%S")
+        repo_info.lastModified = container_properties.last_modified.strftime(
+            "%Y-%m-%d %H:%M:%S"
+        )
         return repo_info
 
     def list_repo_files(self, repo_id):
         """List all files in a repository. The files might not be downloaded locally."""
         try:
-            container_client = BlobServiceClient(self.token).get_container_client(repo_id)
+            container_client = BlobServiceClient(self.token).get_container_client(
+                repo_id
+            )
             return [b.name for b in container_client.list_blobs()]
         except ResourceNotFoundError as error:
             raise ValueError(f"Repository {repo_id} not found") from error
 
-    async def async_upload_blobs(self, repo_id: str, filenames: Union[List[str], str], buffers=None, overwrite=False):
+    async def async_upload_blobs(
+        self,
+        repo_id: str,
+        filenames: Union[List[str], str],
+        buffers=None,
+        overwrite=False,
+    ):
         is_str = isinstance(filenames, str)
         if is_str:
             filenames = [filenames]
@@ -370,7 +371,9 @@
 
     async def _async_upload_blob(self, repo_id, filename, buffer=None, overwrite=False):
         async with AsyncBlobServiceClient(self.token) as blob_service_client:
-            blob_client = blob_service_client.get_blob_client(container=repo_id, blob=filename)
+            blob_client = blob_service_client.get_blob_client(
+                container=repo_id, blob=filename
+            )
             if buffer is not None:
                 await blob_client.upload_blob(buffer, overwrite=overwrite)
             else:
@@ -378,20 +381,23 @@
                 with open(file=local_cache, mode="rb") as blob_file:
                     await blob_client.upload_blob(blob_file, overwrite=overwrite)
 
-    async def async_download_blobs(self, repo_id: str, filesnames: Union[List[str], str]) -> str:
+    async def async_download_blobs(
+        self, repo_id: str, filesnames: Union[List[str], str]
+    ) -> str:
         is_str = isinstance(filesnames, str)
         if is_str:
             filesnames = [filesnames]
         tasks = [
-            self._async_download_blob(repo_id, filename)
-            for filename in filesnames
+            self._async_download_blob(repo_id, filename) for filename in filesnames
         ]
         local_filenames = await asyncio.gather(*tasks)
         return local_filenames[0] if is_str else local_filenames
 
     async def _async_download_blob(self, repo_id, filename):
         async with AsyncBlobServiceClient(self.token) as blob_service_client:
-            blob_client = blob_service_client.get_blob_client(container=repo_id, blob=filename)
+            blob_client = blob_service_client.get_blob_client(
+                container=repo_id, blob=filename
+            )
             local_filename = self._get_local_filepath(repo_id, filename)
             os.makedirs(os.path.dirname(local_filename), exist_ok=True)
             with open(file=local_filename, mode="wb") as blob_file:
@@ -400,8 +406,20 @@
                 blob_file.write(data)
             return local_filename
 
-    async def async_copy_blobs(self, source_repo_ids, source_filenames, destination_repo_ids, destination_filenames, overwrite=True):
-        inputs = [source_repo_ids, source_filenames, destination_repo_ids, destination_filenames]
+    async def async_copy_blobs(
+        self,
+        source_repo_ids,
+        source_filenames,
+        destination_repo_ids,
+        destination_filenames,
+        overwrite=True,
+    ):
+        inputs = [
+            source_repo_ids,
+            source_filenames,
+            destination_repo_ids,
+            destination_filenames,
+        ]
         # if any input is a string, convert it to a list
         inputs = [[i] if isinstance(i, str) else i for i in inputs]
 
@@ -415,31 +433,44 @@
                 source_filename,
                 destination_repo_id,
                 destination_filename,
-                overwrite=overwrite
-            )
-            for source_repo_id, source_filename, destination_repo_id, destination_filename
-            in zip(inputs[0], inputs[1], inputs[2], inputs[3])
+                overwrite=overwrite,
+            )
+            for source_repo_id, source_filename, destination_repo_id, destination_filename in zip(
+                inputs[0], inputs[1], inputs[2], inputs[3]
+            )
         ]
         await asyncio.gather(*tasks)
 
-    async def _async_copy_blob(self, source_repo_id, source_filename, destination_repo_id, destination_filename, overwrite=True):
+    async def _async_copy_blob(
+        self,
+        source_repo_id,
+        source_filename,
+        destination_repo_id,
+        destination_filename,
+        overwrite=True,
+    ):
         async with AsyncBlobServiceClient(self.token) as blob_service_client:
-            source_blob_client = blob_service_client.get_blob_client(container=source_repo_id, blob=source_filename)
-            destination_blob_client = blob_service_client.get_blob_client(container=destination_repo_id, blob=destination_filename)
-            await destination_blob_client.upload_blob_from_url(source_url=source_blob_client.url, overwrite=overwrite)
+            source_blob_client = blob_service_client.get_blob_client(
+                container=source_repo_id, blob=source_filename
+            )
+            destination_blob_client = blob_service_client.get_blob_client(
+                container=destination_repo_id, blob=destination_filename
+            )
+            await destination_blob_client.upload_blob_from_url(
+                source_url=source_blob_client.url, overwrite=overwrite
+            )
 
     async def async_delete_blobs(self, repo_id: str, filesnames: Union[List[str], str]):
         if isinstance(filesnames, str):
             filesnames = [filesnames]
-        tasks = [
-            self._async_delete_blob(repo_id, filename)
-            for filename in filesnames
-        ]
+        tasks = [self._async_delete_blob(repo_id, filename) for filename in filesnames]
         await asyncio.gather(*tasks)
 
     async def _async_delete_blob(self, repo_id, filename):
         async with AsyncBlobServiceClient(self.token) as blob_service_client:
-            blob_client = blob_service_client.get_blob_client(container=repo_id, blob=filename)
+            blob_client = blob_service_client.get_blob_client(
+                container=repo_id, blob=filename
+            )
             await blob_client.delete_blob()
 
 
@@ -1163,6 +1194,7 @@
 
 class BlobExpertLibrary(ExpertLibrary, BlobStorageEngine):
     pass
+
 
 class HFExpertLibrary(ExpertLibrary, HuggingfaceHubEngine):
     pass
@@ -1229,14 +1261,14 @@
 
 
 def get_expert_library(
-        repo_id,
-        token: str = None,
-        model_name=None,
-        selection=None,
-        exclude_selection=None,
-        create=False,
-        ignore_sliced=False,
-        expert_library_type: str = None,
+    repo_id,
+    token: str = None,
+    model_name=None,
+    selection=None,
+    exclude_selection=None,
+    create=False,
+    ignore_sliced=False,
+    expert_library_type: str = None,
 ):
     """Select the appropriate expert library based on the following order of priority:
     1. If expert_library_type is provided, uses that type.
