--- conflicted
+++ resolved
@@ -6,16 +6,11 @@
 from typing import Any, Dict, List, Union
 import torch
 import os
-<<<<<<< HEAD
 import time
 import requests
-from tempfile import TemporaryDirectory
 import numpy as np
-from collections import defaultdict
 from projects.wiki_experts.src.evolution.config import find_version
-=======
 import numpy as np
->>>>>>> 6e05d7eb
 
 from huggingface_hub import (
     hf_hub_download,
