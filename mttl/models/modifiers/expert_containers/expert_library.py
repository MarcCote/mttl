--- conflicted
+++ resolved
@@ -204,7 +204,9 @@
         """
         super().__init__()
 
-        logging.getLogger('azure').setLevel(logging.WARNING)  # Quiet down the azure logging
+        logging.getLogger("azure").setLevel(
+            logging.WARNING
+        )  # Quiet down the azure logging
 
         self._token: str = token
         self.cache_dir: Path = self._get_cache_dir(cache_dir)
@@ -243,7 +245,9 @@
     def _last_modified(self, repo_id: str) -> datetime.datetime:
         """Get the last modified date of a repository."""
         try:
-            container_client = BlobServiceClient(self.token).get_container_client(repo_id)
+            container_client = BlobServiceClient(self.token).get_container_client(
+                repo_id
+            )
             return container_client.get_container_properties().last_modified
         except ResourceNotFoundError as error:
             raise ValueError(f"Repository {repo_id} not found") from error
@@ -264,7 +268,6 @@
     def snapshot_download(
         self, repo_id, allow_patterns: Optional[Union[List[str], str]] = None
     ) -> str:
-
         """Downloads the entire repository, or a subset of files if allow_patterns is provided.
         If allow_patterns is provided, paths must match at least one pattern from the allow_patterns.
 
@@ -514,6 +517,7 @@
 
     def delete_repo(self, repo_id, repo_type=None):
         import shutil
+
         shutil.rmtree(repo_id)
 
     def create_commit(self, repo_id, operations, commit_message):
@@ -635,11 +639,11 @@
             self.data[key] = metadatum
 
         if self.selection:
-            logger.warn("Only including experts in selection: %s", self.selection)
+            logger.warning("Only including experts in selection: %s", self.selection)
             self._sliced = True
             self.data = {k: v for k, v in self.data.items() if k in self.selection}
         elif self.exclude_selection:
-            logger.warn("Excluding experts in selection: %s", self.exclude_selection)
+            logger.warning("Excluding experts in selection: %s", self.exclude_selection)
             self._sliced = True
             self.data = {
                 k: v for k, v in self.data.items() if k not in self.exclude_selection
@@ -1206,7 +1210,9 @@
         Returns:
             ExpertLibrary: A new ExpertLibrary object containing the experts from the dictionary.
         """
-        new_lib = get_expert_library(repo_id=destination, expert_library_type=expert_library_type or cls)
+        new_lib = get_expert_library(
+            repo_id=destination, expert_library_type=expert_library_type or cls
+        )
         for name, expert in expert_dict.items():
             if expert not in new_lib:
                 new_lib.add_expert(expert)
@@ -1229,11 +1235,13 @@
 
 class BlobExpertLibrary(ExpertLibrary, BlobStorageEngine):
     """Library stored in Azure Blob Storage."""
+
     pass
 
 
 class HFExpertLibrary(ExpertLibrary, HuggingfaceHubEngine):
     """Library stored in Hugging Face Hub."""
+
     pass
 
 
@@ -1298,13 +1306,7 @@
     exclude_selection=None,
     create=False,
     ignore_sliced=False,
-<<<<<<< HEAD
-    expert_library_type: str = None,
-    make_local_copy: bool = False,
-=======
     expert_library_type: Union[ExpertLibrary, str] = None,
-
->>>>>>> 3fc71ca0
 ):
     """Select the appropriate expert library based on the following order of priority:
     1. If expert_library_type is provided, and is a proper subclass of ExpertLibrary, uses it.
@@ -1313,55 +1315,6 @@
     4. If token is not provided, but the BLOB_SAS_URL envvar is set, uses BlobExpertLibrary.
     5. Otherwise, uses HFExpertLibrary.
     """
-<<<<<<< HEAD
-
-    available_libraries = {
-        "local": LocalExpertLibrary,
-        "blob_storage": BlobExpertLibrary,
-        "huggingface_hub": HFExpertLibrary,
-    }
-    if expert_library_type is None:
-        if os.path.isdir(repo_id):
-            expert_library_type = "local"
-        elif len(repo_id.split("/")) == 2:
-            expert_library_type = "huggingface_hub"
-            user = repo_id.split("/")[0]
-            if user != whoami()["name"]:
-                logger.info(
-                    f"Using huggingface_hub library from user {user}. Making local copy."
-                )
-                make_local_copy = True
-        else:
-            expert_library_type = "blob_storage"
-    try:
-        # to be safe, we make a local copy of a library from huggingface hub
-        if expert_library_type == "huggingface_hub" and make_local_copy:
-            destination = os.environ.get(
-                "HF_LIB_CACHE", os.path.expanduser("~/.cache/huggingface/libraries")
-            )
-            destination += repo_id
-            os.makedirs(destination, exist_ok=True)
-            remote = HFExpertLibrary(repo_id=repo_id)
-            expert_lib = LocalExpertLibrary.create_from_remote(
-                remote_lib=remote,
-                destination=destination,
-            )
-            expert_lib.update_from_remote(remote)
-
-        else:
-            expert_lib_class = available_libraries[expert_library_type]
-            expert_lib = expert_lib_class(
-                repo_id=repo_id,
-                token=token,
-                model_name=model_name,
-                selection=selection,
-                exclude_selection=exclude_selection,
-                create=create,
-                ignore_sliced=ignore_sliced,
-            )
-    except KeyError:
-        raise ValueError(f"Unknown expert library type {expert_library_type}.")
-=======
     if (  # if expert_library_type is a proper subclass of ExpertLibrary, use it
         isinstance(expert_library_type, type)
         and issubclass(expert_library_type, ExpertLibrary)
@@ -1381,10 +1334,12 @@
                 expert_library_type = "huggingface_hub"
             else:
                 expert_library_type = "blob_storage"
+
         try:
             expert_lib_class = available_libraries[expert_library_type]
         except KeyError:
             raise ValueError(f"Unknown expert library type {expert_library_type}.")
+
     expert_lib = expert_lib_class(
         repo_id=repo_id,
         token=token,
@@ -1394,5 +1349,5 @@
         create=create,
         ignore_sliced=ignore_sliced,
     )
->>>>>>> 3fc71ca0
+
     return expert_lib