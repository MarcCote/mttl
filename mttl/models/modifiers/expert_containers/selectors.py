from dataclasses import dataclass
from typing import Dict, List, Union
from pyparsing import abstractmethod
import torch
import math
from torch import nn
import torch.nn.functional as F
from mttl.models.modifiers.routing import RoutingMixin


SELECTORS_NAME_TO_KLASS = {}
SELECTORS_CONFIG_TO_NAME = {}
SELECTORS_NAME_TO_CONFIG = {}


EPS = 1e-8


def register_multi_expert_selector(name, config_cls):
    print("Registering multi-expert selector..." + name)

    def _thunk(fn):
        if name in SELECTORS_NAME_TO_KLASS:
            raise ValueError(
                f"Cannot register duplicate multi-expert selector ({name})."
            )

        if config_cls in SELECTORS_CONFIG_TO_NAME:
            raise ValueError(f"Cannot register with config class ({config_cls}).")

        SELECTORS_NAME_TO_KLASS[name] = fn
        SELECTORS_CONFIG_TO_NAME[config_cls] = name
        SELECTORS_NAME_TO_CONFIG[name] = config_cls
        fn.__layer_name__ = name
        return fn

    return _thunk


def get_selector(routing_config: "SelectorConfig", info_container: Dict, **kwargs):
    """Returns a selector object for the given routing_config."""
    return SELECTORS_NAME_TO_KLASS[SELECTORS_CONFIG_TO_NAME[routing_config.__class__]](
        info_container, config=routing_config, **kwargs
    )


@dataclass
class SelectorConfig:
    # the granularity of the selector (which layers use the same selectors)
    router_granularity: str = "*"

    def __eq__(self, other):
        # compare all the attributes
        return self.__dict__ == other.__dict__

    def asdict(self) -> Dict:
        """Dump the config to a string."""
        from dataclasses import asdict

        data = asdict(self)
        # store the model modifier for easy loading
        data["__selector_name__"] = SELECTORS_CONFIG_TO_NAME[type(self)]
        return data

    @classmethod
    def fromdict(cls, dumped: Dict) -> "SelectorConfig":
        if "__selector_name__" not in dumped:
            raise ValueError(
                "Cannot load SelectorConfig from dict, missing '__selector_name__' key."
            )
        name = dumped.pop("__selector_name__")
        return SELECTORS_NAME_TO_CONFIG[name](**dumped)

    @staticmethod
    def from_training_config(
        training_config: Union["Config", "SelectorConfig"]
    ) -> Union["SelectorConfig", None]:
        """Build modifier config from the training config.

        Returns None if no modifier is set.
        """
        if isinstance(training_config, SelectorConfig):
            # nothing to do here
            return training_config

        if training_config.router_selector is None:
            return None

        if training_config.router_selector not in SELECTORS_NAME_TO_KLASS:
            raise ValueError(
                f"Selector '{training_config.router_selector}' not found, has it been registered?"
            )

        config_klass = SELECTORS_NAME_TO_CONFIG[training_config.router_selector]
        kwargs = {}
        for key, _ in config_klass.__dataclass_fields__.items():
            if hasattr(training_config, key):
                kwargs[key] = getattr(training_config, key)
        return config_klass(**kwargs)


@dataclass
class SelectorOutput:
    pass


@dataclass
class ModulesSelectorOutput(SelectorOutput):
    """A selector output that contains a list of modules without weights.

    modules: names of the selected modules
    """

    modules: List[str]


@dataclass
class ModulesAndWeightsSelectorOutput(SelectorOutput):
    """A selector output that contains a list of modules and weights shared across the batch.

    modules: names of the selected modules
    weights: their weights
    """

    modules: List[str]
    weights: Union[List[float], torch.Tensor]


@dataclass
class BatchModulesAndWeightsSelectorOutput(SelectorOutput):
    """A selector output that contains a list of modules and weights for each example.

    modules: either names or indices of the selected modules
    weights: their weights
    """

    modules: Union[List[List[str]], torch.Tensor]
    weights: Union[List[List[float]], torch.Tensor]


@dataclass
class BatchSequenceModulesAndWeightsSelectorOutput(SelectorOutput):
    """A selector output that contains a list of modules and weights for each example and token.

    modules: indices of the selected modules
    weights: their weights
    """

    modules: torch.Tensor
    weights: Union[List[List[float]], torch.Tensor]


def forward_with_cache(func):
    def wrapper(self: Selector, input, **kwargs):
        if self.forward_cache is not None and not self.clear_cache:
            self.count_call()
            return self.forward_cache

        output = func(self, input, **kwargs)
        self.forward_cache = output
        self.count_call()
        return output

    return wrapper


class Selector(RoutingMixin, nn.Module):
    def __init__(self, info_container, config=None, **kwargs):
        nn.Module.__init__(self)
        RoutingMixin.__init__(self, info_container)

        self.config = config
        self.expert_names = []
        self.selector_views = []
        self.forward_cache = None
        self.total_calls_per_forward = 0
        self._calls_counter = 0

    @property
    def clear_cache(self):
        reset_cache = self._calls_counter >= self.total_calls_per_forward
        if reset_cache:
            self._calls_counter = 0
        return reset_cache

    def count_call(self):
        self._calls_counter += 1

    @abstractmethod
    def forward(self, input, **kwargs) -> SelectorOutput:
        pass

    def create_view(self) -> "SelectorView":
        self.selector_views.append(SelectorView(self))
        return self.selector_views[-1]

    @property
    def views(self):
        return self.selector_views

    def get_merged_weights(self, container, **selector_kwargs) -> Dict:
        return {}

    @property
    def name(self):
        return f"{self.__layer_name__}"

    @abstractmethod
    def add_expert(self, expert_name: str, **kwargs):
        pass


class SelectorView:
    """A view on a selector that allows it to call forward but doesn't act on add_expert.

    This is because add expert is to be called only on the main instance of this selector
    and not on the multiple views across the network.
    """

    def __init__(self, selector_instance):
        self.selector_instance = selector_instance

    def __call__(self, *args, **kwargs):
        return self.forward(*args, **kwargs)

    def forward(self, *args, **kwargs):
        return self.selector_instance.forward(*args, **kwargs)

    def get_merged_weights(self, container, **selector_kwargs) -> Dict:
        return self.selector_instance.get_merged_weights(container, **selector_kwargs)

    def add_expert(self, expert_name: str, **kwargs):
        pass


@dataclass
class PolySelectorConfig(SelectorConfig):
    pass


@register_multi_expert_selector("poly_router", PolySelectorConfig)
class PolySelector(Selector):
    """
      eval_every=10_000
    Implements routing at a per-layer or per-model level
    """

    def __init__(self, info_container, **kwargs) -> None:
        super().__init__(info_container)

        self.module_logits = nn.Parameter(torch.empty(1).uniform_(-1e-3, 1e-3))

    def _get_weights(self):
        module_logits = torch.sigmoid(self.module_logits)
        module_weights = module_logits / (module_logits.sum(dim=-1, keepdim=True) + EPS)
        return module_weights

    @forward_with_cache
    def forward(self, input, **kwargs) -> ModulesAndWeightsSelectorOutput:
        weights = self._get_weights()
        modules = self.expert_names
        return ModulesAndWeightsSelectorOutput(modules, weights)

    def get_merged_weights(self, container, **selector_kwargs) -> Dict:
        """Return the merged weights for the experts in the container."""
        if selector_kwargs.get("weights", None) is None:
            weights = self.get_routing_weights()

        merged_weights = {}
        for name, expert in container.experts.items():
            assert name in weights, f"Weight for expert {name} is not given"
            expert_state_dict = expert.state_dict()
            weight = weights[name]

            for k, v in expert_state_dict.items():
                if not "lora" in k:
                    continue
                value = weight * v
                if k in merged_weights:
                    merged_weights[k] += value
                else:
                    merged_weights[k] = value
        return merged_weights

    def get_routing_weights(self):
        return {
            k: v.detach().item() for k, v in zip(self.expert_names, self._get_weights())
        }

    def add_expert(self, expert_name: str, **kwargs):
        self.expert_names.append(expert_name)
        self.module_logits.data = torch.empty(len(self.expert_names)).uniform_(
            -1e-3, 1e-3
        )


@dataclass
class MOERKHSSelectorConfig(SelectorConfig):
    rkhs_dim: int = 512
    emb_dim: int = 128
    top_k: int = -1


@register_multi_expert_selector("moe_rkhs_router", MOERKHSSelectorConfig)
class MOERKHSSelector(Selector):
    def __init__(self, info_container, config, **kwargs) -> None:
        super().__init__(info_container, config)

        if "layer" not in kwargs:
            raise ValueError(
                "MOERKHSSelector requires a layer to be passed in kwargs to infer the input dimension."
            )

        self.top_k = config.top_k
        self.input_dim = kwargs["layer"].weight.data.shape[-1]
        self.rkhs_dim = config.rkhs_dim
        self.emb_dim = config.emb_dim

        device = kwargs["layer"].weight.device

        self.rkhs_exp = nn.Linear(self.emb_dim, self.rkhs_dim, device=device)
        self.rkhs_hid = nn.Linear(self.input_dim, self.rkhs_dim, device=device)
        self.rkhs_embeddings = nn.Parameter(
            torch.empty((0, self.emb_dim), device=device)
        )

    def _get_weights(self, input):
        input_view = input.view(-1, input.shape[-1])
        return self.rkhs_hid(input_view).reshape(input.shape[0], input.shape[1], -1)

    @forward_with_cache
    def forward(self, input, **kwargs) -> BatchSequenceModulesAndWeightsSelectorOutput:
        # do routing business on fp32
        input = input.to(dtype=self.rkhs_exp.weight.dtype)

        rkhs_enc = self._get_weights(input)
        rkhs_emb = self.rkhs_exp(self.rkhs_embeddings)

        router_logits = torch.matmul(rkhs_enc, rkhs_emb.T)
        routing_weights = F.softmax(router_logits, dim=-1, dtype=torch.float)

        if self.top_k > 0:
            routing_weights, selected_experts = torch.topk(
                routing_weights, self.top_k, dim=-1
            )
            # we cast back to the input dtype
            routing_weights = routing_weights.to(input.dtype)
        else:
            # soft routing
            selected_experts = None

        g = self.info_container.get("routing_gates", [])
        g.append(router_logits)
        self.info_container["routing_gates"] = g

        return BatchSequenceModulesAndWeightsSelectorOutput(
            modules=selected_experts, weights=routing_weights
        )

    def get_merged_weights(self, container, **selector_kwargs) -> Dict:
        raise ValueError("Not supported for MOESelector.")

    def get_routing_weights(self):
        raise ValueError("Not supported for MOESelector.")

    def add_expert(self, expert_name: str, **kwargs):
        """It is important to guard against multiple calls as this can be called multiple times."""
        self.expert_names.append(expert_name)
        self.rkhs_embeddings.data = torch.cat(
            [
                self.rkhs_embeddings.data,
                torch.zeros(
                    1, self.emb_dim, device=self.rkhs_embeddings.device
                ).uniform_(-0.02, 0.02),
            ],
            dim=0,
        )


@dataclass
<<<<<<< HEAD
class PerTokenLinearSelectorConfig(SelectorConfig):
    pass


@register_multi_expert_selector("per_token_linear_router", PerTokenLinearSelectorConfig)
class PerTokenLinearSelector(Selector):
=======
class ZeroSelectorConfig(SelectorConfig):
    top_k: int = -1


@register_multi_expert_selector("zero_router", ZeroSelectorConfig)
class ZeroSelector(Selector):
>>>>>>> d06fe0cd
    def __init__(self, info_container, config, **kwargs) -> None:
        super().__init__(info_container, config)

        if "layer" not in kwargs:
            raise ValueError(
<<<<<<< HEAD
                "PerTokenLinearSelector requires a layer to be passed in kwargs to infer the input dimension."
            )

        self.input_dim = kwargs["layer"].weight.data.shape[-1]
        self.device = kwargs["layer"].weight.device

        self.router_W = nn.Parameter(torch.empty(0, self.input_dim, device=self.device))

    def _get_weights(self, input):
        return F.linear(input, self.router_W)

    @forward_with_cache
    def forward(
        self, input, **kwargs
    ) -> BatchAndSequenceModulesAndWeightsSelectorOutput:
        # do routing business on fp32
        input = input.to(dtype=self.router_W.dtype)
        router_logits = self._get_weights(input)
        routing_weights = F.softmax(router_logits, dim=-1, dtype=torch.float)

        g = self.info_container.get("routing_gates", [])
        g.append(router_logits)
        self.info_container["routing_gates"] = g

        return BatchAndSequenceModulesAndWeightsSelectorOutput(
            indices=None, weights=routing_weights
=======
                "ZeroSelector requires a layer to be passed in kwargs to infer the input dimension."
            )

        self.top_k = config.top_k
        self.input_dim = kwargs["layer"].weight.data.shape[-1]
        # dependency injection
        self._container = None

    @forward_with_cache
    def forward(
        self, input, container, **kwargs
    ) -> BatchModulesAndWeightsSelectorOutput:
        from mttl.models.modifiers.expert_containers.expert_containers import CoalescedLoRAExpertContainer

        if not isinstance(container, CoalescedLoRAExpertContainer):
            raise ValueError("ZeroSelector requires a coalesced LoRA container. Set COALESCED_LORA_CONTAINER=1 as env variable.")

        # do routing business on fp32
        input = input.to(dtype=container.experts.lora_a.dtype)

        logits = (
            torch.einsum("bsd,kpdr->bskrp", input, container.experts.lora_a)
            .squeeze(-1)
            .pow(2.0)
            .sum(-1)
            .sqrt()
        ).mean(
            1
        )  # bk
        routing_weights = torch.softmax(logits, dim=-1)

        if self.top_k > 0:
            routing_weights, selected_experts = torch.topk(
                routing_weights, self.top_k, dim=-1
            )
            # we cast back to the input dtype
            routing_weights = routing_weights.to(input.dtype)
        else:
            # soft routing
            selected_experts = None

        g = self.info_container.get("routing_gates", [])
        g.append(torch.log(routing_weights + 1e-6))
        self.info_container["routing_gates"] = g

        return BatchModulesAndWeightsSelectorOutput(
            modules=selected_experts, weights=routing_weights
>>>>>>> d06fe0cd
        )

    def get_merged_weights(self, container, **selector_kwargs) -> Dict:
        raise ValueError("Not supported for MOESelector.")

    def get_routing_weights(self):
        raise ValueError("Not supported for MOESelector.")

<<<<<<< HEAD
    def add_expert(self, expert_name: str, **kwargs):
        """It is important to guard against multiple calls as this can be called multiple times."""

        self.expert_names.append(expert_name)
        self.router_W.data = torch.cat(
            [
                self.router_W.data,
                torch.zeros(1, self.input_dim, device=self.router_W.device).uniform_(
                    -0.01, 0.01
                ),
            ],
            dim=0,
        )


@dataclass
class PerTokenPolytroponSelectorConfig(SelectorConfig):
    pass


@register_multi_expert_selector(
    "per_token_poly_router", PerTokenPolytroponSelectorConfig
)
class PerTokenPolytroponSelector(Selector):
=======

@dataclass
class ZeroPerTokenSelectorConfig(SelectorConfig):
    top_k: int = -1


@register_multi_expert_selector("zero_per_token_router", ZeroPerTokenSelectorConfig)
class ZeroPerTokenSelector(Selector):
>>>>>>> d06fe0cd
    def __init__(self, info_container, config, **kwargs) -> None:
        super().__init__(info_container, config)

        if "layer" not in kwargs:
            raise ValueError(
<<<<<<< HEAD
                "PerTokenPolytroponSelector requires a layer to be passed in kwargs to infer the input dimension."
            )

        self.input_dim = kwargs["layer"].weight.data.shape[-1]
        self.device = kwargs["layer"].weight.device
        self.vocab_size = kwargs["training_config"].vocab_size
        self.module_logits = nn.Parameter(
            torch.empty(self.vocab_size, 0, device=self.device)
        )

    def _get_weights(self, input):
        sq = input.size(1)
        input_ids = self.info_container["routing_infos"].input_ids[:, -sq:]

        if input_ids.max() >= self.vocab_size:
            raise ValueError("Input ids are out of bounds of the vocab size.")

        module_logits = self.module_logits[input_ids]
        module_logits = torch.sigmoid(module_logits)
        module_weights = module_logits / (module_logits.sum(dim=-1, keepdim=True) + EPS)
        return module_weights

    @forward_with_cache
    def forward(
        self, input, **kwargs
    ) -> BatchAndSequenceModulesAndWeightsSelectorOutput:
        # do routing business on fp32
        input = input.to(dtype=self.module_logits.dtype)
        routing_weights = self._get_weights(input)

        g = self.info_container.get("routing_gates", [])
        g.append(routing_weights)
        self.info_container["routing_gates"] = g

        return BatchAndSequenceModulesAndWeightsSelectorOutput(
            indices=None, weights=routing_weights
=======
                "MOERKHSSelector requires a layer to be passed in kwargs to infer the input dimension."
            )

        self.top_k = config.top_k
        self.input_dim = kwargs["layer"].weight.data.shape[-1]
        # dependency injection
        self._container = None

    @forward_with_cache
    def forward(
        self, input, container, **kwargs
    ) -> BatchSequenceModulesAndWeightsSelectorOutput:
        # do routing business on fp32
        input = input.to(dtype=container.experts.lora_a.dtype)

        logits = (
            torch.einsum("bsd,kpdr->bskrp", input, container.experts.lora_a)
            .squeeze(-1)
            .pow(2.0)
            .sum(-1)
            .sqrt()
        )
        routing_weights = torch.softmax(logits, dim=-1)

        if self.top_k > 0:
            routing_weights, selected_experts = torch.topk(
                routing_weights, self.top_k, dim=-1
            )
            # we cast back to the input dtype
            routing_weights = routing_weights.to(input.dtype)
        else:
            # soft routing
            selected_experts = None

        g = self.info_container.get("routing_gates", [])
        g.append(torch.log(routing_weights + 1e-6))
        self.info_container["routing_gates"] = g

        return BatchSequenceModulesAndWeightsSelectorOutput(
            modules=selected_experts, weights=routing_weights
>>>>>>> d06fe0cd
        )

    def get_merged_weights(self, container, **selector_kwargs) -> Dict:
        raise ValueError("Not supported for MOESelector.")

    def get_routing_weights(self):
        raise ValueError("Not supported for MOESelector.")

<<<<<<< HEAD
    def add_expert(self, expert_name: str, **kwargs):
        """It is important to guard against multiple calls as this can be called multiple times."""

        self.expert_names.append(expert_name)
        self.module_logits.data = torch.cat(
            [
                self.module_logits.data,
                torch.zeros(
                    self.vocab_size, 1, device=self.module_logits.device
                ).uniform_(-0.02, 0.02),
            ],
            dim=1,
        )

=======
>>>>>>> d06fe0cd

@dataclass
class PolySelectorDirectConfig(SelectorConfig):
    pass


@register_multi_expert_selector("poly_router_dir", PolySelectorDirectConfig)
class PolySelectorDirect(PolySelector):
    def __init__(self, info_container, **kwargs) -> None:
        super().__init__(info_container)

        self.module_logits_dict = nn.ParameterDict()

        self.training_config = kwargs["training_config"]
        self.init_gap = [-1e-3, 1e-3]

        self.device = kwargs["layer"].weight.device

    def _get_weights(self):
        weights = torch.cat(
            [self.module_logits_dict[k] for k in self.module_logits_dict.keys()]
        )
        return weights

    def get_routing_weights(self):
        return {k: v.detach().item() for k, v in self.module_logits_dict.items()}

    def add_expert(self, expert_name: str, **kwargs):
        """
        Assume:
        expert_task_name -- task name expert is pecialized at
        self.config.finetune_task_name -- name of the task the model is currently trained on

        If we eocounter a module for the current task, we init it with one hot, otherwise with uniform.


        """
        main_m = 1

        expert_task_name = kwargs["expert_info"].expert_task_name
        if expert_name not in self.module_logits_dict:
            if self.training_config.finetune_task_name == expert_task_name:
                self.init_gap = [
                    0,
                    0,
                ]  # encountered module for current task, init one hot
                self.module_logits_dict[expert_name] = torch.nn.Parameter(
                    torch.ones(1).to(self.device)
                )
                self.init_logits_uniform()
                self.module_logits_dict[expert_name].data *= main_m

            else:
                self.module_logits_dict[expert_name] = torch.nn.Parameter(
                    torch.empty(1).uniform_(*self.init_gap).to(self.device)
                )

    def load_state_dict(self, state_dict, strict=True):
        self._initialized = True
        return super().load_state_dict(state_dict, strict=strict)

    def init_logits_uniform(self):
        if sum([p for p in self.module_logits_dict.values()]) == 0:
            for name, param in self.module_logits_dict.items():
                self.module_logits_dict[name].data = (
                    torch.empty(1).uniform_(-1e-3, 1e-3).to(self.device)
                )
        self._initialized = True

    @forward_with_cache
    def forward(self, *args, **kwargs):
        weights = self._get_weights()
        modules = list(self.module_logits_dict.keys())
        return ModulesAndWeightsSelectorOutput(modules, weights)


@dataclass
class RoutingInfoContainerConfig(SelectorConfig):
    pass


@register_multi_expert_selector("info_selector", RoutingInfoContainerConfig)
class RoutingInfosContainerSelector(Selector):
    """A simple selector that looks for routing information in the info container."""

    def __init__(self, info_container, **kwargs) -> None:
        super().__init__(info_container)

        self.default_expert_name = None

    @forward_with_cache
    def forward(self, input, **kwargs) -> BatchModulesAndWeightsSelectorOutput:
        if not hasattr(self.routing_infos, "routing_modules"):
            raise ValueError("routing_modules not in routing_infos")

        if not hasattr(self.routing_infos, "routing_weights"):
            raise ValueError("routing_weights not in routing_infos")

        routing_mods = self.routing_infos.routing_modules
        routing_weights = self.routing_infos.routing_weights
        return BatchModulesAndWeightsSelectorOutput(routing_mods, routing_weights)


@dataclass
class TaskNameSelectorConfig(SelectorConfig):
    pass


@register_multi_expert_selector("task_selector", TaskNameSelectorConfig)
class TaskNameSelector(Selector):
    def __init__(self, info_container, **kwargs) -> None:
        super().__init__(info_container)

        self.default_expert_name = None

    @forward_with_cache
    def forward(self, input, **kwargs) -> ModulesSelectorOutput:
        # try to infer batch size
        if not self.routing_infos or not self.routing_infos.task_names:
            if "input_ids" in kwargs:
                batch_size = kwargs["input_ids"].size(0)
            else:
                batch_size = input.shape[0]

            if not self.default_expert_name:
                raise ValueError("No default expert name set and no task names given!")

            modules = [self.default_expert_name for _ in range(batch_size)]
        else:
            task_names = self.routing_infos.task_names

            if (
                any(task_name not in self.expert_names for task_name in task_names)
                and not self.default_expert_name
                and len(self.expert_names)
            ):
                raise ValueError(
                    "Experts for all tasks have not been loaded! Set a default expert?"
                )
            modules = task_names

        return ModulesSelectorOutput(modules)

    def add_expert(self, expert_name: str, **kwargs):
        self.expert_names.append(expert_name)


class KVSelector(Selector):
    """Selector specific to KV adapters. The KV Adapter modifies the self-attention
    call, adding the following execution :

    1. adapter_k, adapter_v = adapter.get_kv_weights(k_proj, v_proj)
    2. adapter_weights = adapter.route(query_states, adapter_k, self)
        2.1 `adapter.route` calls get_gate(adapter_weights)
    3. adapter_output = adapter.aggregate(adapter_weights, adapter_v)

    To enable custom routing, one typically needs to modify `get_kv_weights` and `get_gate`.
    For example, see `KVTaskNameSelector` for an example.

    You can also overwrite the `route` method; the `KVExpertContainer` will call it instead of
    the default `route` method (see lines 199-201 in `KVExpertContainer`)
    """

    @abstractmethod
    def get_kv_weights(self, k_proj, v_proj):
        pass

    @abstractmethod
    def get_gate(self, adapter_weights):
        pass

    @property
    def name(self):
        return f"{self.__layer_name__}"

    @property
    def n_experts(self):
        return len(self.expert_names)


@dataclass
class KVTaskNameSelectorConfig(SelectorConfig):
    pass


@register_multi_expert_selector("kv_task_selector", KVTaskNameSelectorConfig)
class KVTaskNameSelector(KVSelector):
    """Selects KVAdapters based on the task name."""

    def __init__(self, info_container=None, **kwargs) -> None:
        super().__init__(info_container)

        self.default_expert_name = None

    def get_kv_weights(self, experts, k_proj, v_proj):
        task_names = self.routing_infos.task_names

        if task_names is None:
            task_names = [self.default_expert_name]

        if len(set(task_names)) == 1:
            # broadcast along batch dim if only 1 task
            adapter_k, adapter_v = experts[task_names[0]].get_kv_weights(k_proj, v_proj)
            return adapter_k, adapter_v

        out = zip(
            *[experts[name].get_kv_weights(k_proj, v_proj) for name in task_names]
        )
        out = (torch.cat(tensors, dim=0) for tensors in out)
        return out

    def get_gate(self, experts, adapter_weights):
        task_names = self.routing_infos.task_names

        if task_names is None:
            task_names = [self.default_expert_name]

        if len(set(task_names)) == 1:
            # broadcast along batch dim if only 1 task
            out = experts[task_names[0]].get_gate(adapter_weights)
            return out

        return torch.cat(
            [experts[name].get_gate(adapter_weights) for name in task_names],
        )


@dataclass
class KVConcatSelectorConfig(SelectorConfig):
    pass


@register_multi_expert_selector("kv_concat_selector", KVConcatSelectorConfig)
class KVConcatSelector(KVSelector, nn.Module):
    """Concatenates along the sequence dim. all the adapters, and lets the
    model's internal attention mechanism take care of routing in a task agnostic way
    """

    def __init__(self, info_container=None, **kwargs) -> None:
        super().__init__(info_container)

        self.default_expert_name = None

    def get_kv_weights(self, experts, k_proj, v_proj):
        out = zip(
            *[
                kv_adapter.get_kv_weights(k_proj, v_proj)
                for kv_adapter in experts.values()
            ]
        )
        # NO (1, n_experts, n_heads, soft_prompt_len, head_dim)
        # (n_experts, n_heads, soft_prompt_len, head_dim)
        adapter_k, adapter_v = (torch.cat(tensors, dim=0) for tensors in out)
        n_experts, n_heads, soft_prompt_len, head_dim = adapter_k.size()

        # (n_heads, n_experts * soft_prompt_len, head_dim)
        adapter_k = adapter_k.transpose(0, 1).reshape(
            1, n_heads, n_experts * soft_prompt_len, head_dim
        )
        adapter_v = adapter_v.transpose(0, 1).reshape(
            1, n_heads, n_experts * soft_prompt_len, head_dim
        )
        return adapter_k, adapter_v

    def get_gate(self, experts, adapter_weights):
        bsz, n_heads, q_len, n_exp_kv_len = adapter_weights.size()
        adapter_weights = adapter_weights.view(bsz, n_heads, q_len, len(experts), -1)

        # sum probs over all `soft_prompt_len` keys, to get (bsz, n_heads, q_len, n_experts)
        per_expert_weight = adapter_weights.sum(dim=-1)

        # (n_experts, n_heads, 1, 1)
        all_gates = torch.cat(
            [kv_adapter.get_gate(adapter_weights) for kv_adapter in experts.values()]
        )
        # output : (bsz, n_heads, q_len, 1)
        out = torch.einsum("bhqe,ehab->bhqa", per_expert_weight, all_gates)
        return out


@dataclass
class KVNormSelectorConfig(SelectorConfig):
    pass


@register_multi_expert_selector("kv_norm_selector", KVNormSelectorConfig)
class KVNormSelector(KVSelector):
    def route(self, experts, query, keys, attn_layer):
        """(2) Compute The Standard Attention Scores in augmented attention"""

        query = F.normalize(query, dim=-1, p=2)
        keys = F.normalize(keys, dim=-1, p=2)

        adapter_logits = torch.matmul(
            query, keys.transpose(2, 3).type_as(query)
        ) / math.sqrt(attn_layer.head_dim)

        adapter_weights = F.softmax(adapter_logits, dim=-1, dtype=torch.float32)
        gate_out = self.get_gate(experts, adapter_weights)
        out = gate_out * adapter_weights.type_as(query)

        return out


@dataclass
class KVConcatNormSelectorConfig(SelectorConfig):
    pass


@register_multi_expert_selector("kv_concat_norm_selector", KVConcatNormSelectorConfig)
class KVConcatNormSelector(KVConcatSelector, KVNormSelector):
    pass


@dataclass
class KVTaskNameNormSelectorConfig(SelectorConfig):
    pass


@register_multi_expert_selector("kv_task_norm_selector", KVTaskNameNormSelectorConfig)
class KVTaskNameNormSelector(KVTaskNameSelector, KVNormSelector):
    pass<|MERGE_RESOLUTION|>--- conflicted
+++ resolved
@@ -378,54 +378,17 @@
 
 
 @dataclass
-<<<<<<< HEAD
-class PerTokenLinearSelectorConfig(SelectorConfig):
-    pass
-
-
-@register_multi_expert_selector("per_token_linear_router", PerTokenLinearSelectorConfig)
-class PerTokenLinearSelector(Selector):
-=======
 class ZeroSelectorConfig(SelectorConfig):
     top_k: int = -1
 
 
 @register_multi_expert_selector("zero_router", ZeroSelectorConfig)
 class ZeroSelector(Selector):
->>>>>>> d06fe0cd
     def __init__(self, info_container, config, **kwargs) -> None:
         super().__init__(info_container, config)
 
         if "layer" not in kwargs:
             raise ValueError(
-<<<<<<< HEAD
-                "PerTokenLinearSelector requires a layer to be passed in kwargs to infer the input dimension."
-            )
-
-        self.input_dim = kwargs["layer"].weight.data.shape[-1]
-        self.device = kwargs["layer"].weight.device
-
-        self.router_W = nn.Parameter(torch.empty(0, self.input_dim, device=self.device))
-
-    def _get_weights(self, input):
-        return F.linear(input, self.router_W)
-
-    @forward_with_cache
-    def forward(
-        self, input, **kwargs
-    ) -> BatchAndSequenceModulesAndWeightsSelectorOutput:
-        # do routing business on fp32
-        input = input.to(dtype=self.router_W.dtype)
-        router_logits = self._get_weights(input)
-        routing_weights = F.softmax(router_logits, dim=-1, dtype=torch.float)
-
-        g = self.info_container.get("routing_gates", [])
-        g.append(router_logits)
-        self.info_container["routing_gates"] = g
-
-        return BatchAndSequenceModulesAndWeightsSelectorOutput(
-            indices=None, weights=routing_weights
-=======
                 "ZeroSelector requires a layer to be passed in kwargs to infer the input dimension."
             )
 
@@ -438,10 +401,14 @@
     def forward(
         self, input, container, **kwargs
     ) -> BatchModulesAndWeightsSelectorOutput:
-        from mttl.models.modifiers.expert_containers.expert_containers import CoalescedLoRAExpertContainer
+        from mttl.models.modifiers.expert_containers.expert_containers import (
+            CoalescedLoRAExpertContainer,
+        )
 
         if not isinstance(container, CoalescedLoRAExpertContainer):
-            raise ValueError("ZeroSelector requires a coalesced LoRA container. Set COALESCED_LORA_CONTAINER=1 as env variable.")
+            raise ValueError(
+                "ZeroSelector requires a coalesced LoRA container. Set COALESCED_LORA_CONTAINER=1 as env variable."
+            )
 
         # do routing business on fp32
         input = input.to(dtype=container.experts.lora_a.dtype)
@@ -473,7 +440,6 @@
 
         return BatchModulesAndWeightsSelectorOutput(
             modules=selected_experts, weights=routing_weights
->>>>>>> d06fe0cd
         )
 
     def get_merged_weights(self, container, **selector_kwargs) -> Dict:
@@ -482,32 +448,6 @@
     def get_routing_weights(self):
         raise ValueError("Not supported for MOESelector.")
 
-<<<<<<< HEAD
-    def add_expert(self, expert_name: str, **kwargs):
-        """It is important to guard against multiple calls as this can be called multiple times."""
-
-        self.expert_names.append(expert_name)
-        self.router_W.data = torch.cat(
-            [
-                self.router_W.data,
-                torch.zeros(1, self.input_dim, device=self.router_W.device).uniform_(
-                    -0.01, 0.01
-                ),
-            ],
-            dim=0,
-        )
-
-
-@dataclass
-class PerTokenPolytroponSelectorConfig(SelectorConfig):
-    pass
-
-
-@register_multi_expert_selector(
-    "per_token_poly_router", PerTokenPolytroponSelectorConfig
-)
-class PerTokenPolytroponSelector(Selector):
-=======
 
 @dataclass
 class ZeroPerTokenSelectorConfig(SelectorConfig):
@@ -516,50 +456,11 @@
 
 @register_multi_expert_selector("zero_per_token_router", ZeroPerTokenSelectorConfig)
 class ZeroPerTokenSelector(Selector):
->>>>>>> d06fe0cd
     def __init__(self, info_container, config, **kwargs) -> None:
         super().__init__(info_container, config)
 
         if "layer" not in kwargs:
             raise ValueError(
-<<<<<<< HEAD
-                "PerTokenPolytroponSelector requires a layer to be passed in kwargs to infer the input dimension."
-            )
-
-        self.input_dim = kwargs["layer"].weight.data.shape[-1]
-        self.device = kwargs["layer"].weight.device
-        self.vocab_size = kwargs["training_config"].vocab_size
-        self.module_logits = nn.Parameter(
-            torch.empty(self.vocab_size, 0, device=self.device)
-        )
-
-    def _get_weights(self, input):
-        sq = input.size(1)
-        input_ids = self.info_container["routing_infos"].input_ids[:, -sq:]
-
-        if input_ids.max() >= self.vocab_size:
-            raise ValueError("Input ids are out of bounds of the vocab size.")
-
-        module_logits = self.module_logits[input_ids]
-        module_logits = torch.sigmoid(module_logits)
-        module_weights = module_logits / (module_logits.sum(dim=-1, keepdim=True) + EPS)
-        return module_weights
-
-    @forward_with_cache
-    def forward(
-        self, input, **kwargs
-    ) -> BatchAndSequenceModulesAndWeightsSelectorOutput:
-        # do routing business on fp32
-        input = input.to(dtype=self.module_logits.dtype)
-        routing_weights = self._get_weights(input)
-
-        g = self.info_container.get("routing_gates", [])
-        g.append(routing_weights)
-        self.info_container["routing_gates"] = g
-
-        return BatchAndSequenceModulesAndWeightsSelectorOutput(
-            indices=None, weights=routing_weights
-=======
                 "MOERKHSSelector requires a layer to be passed in kwargs to infer the input dimension."
             )
 
@@ -600,7 +501,6 @@
 
         return BatchSequenceModulesAndWeightsSelectorOutput(
             modules=selected_experts, weights=routing_weights
->>>>>>> d06fe0cd
         )
 
     def get_merged_weights(self, container, **selector_kwargs) -> Dict:
@@ -609,23 +509,6 @@
     def get_routing_weights(self):
         raise ValueError("Not supported for MOESelector.")
 
-<<<<<<< HEAD
-    def add_expert(self, expert_name: str, **kwargs):
-        """It is important to guard against multiple calls as this can be called multiple times."""
-
-        self.expert_names.append(expert_name)
-        self.module_logits.data = torch.cat(
-            [
-                self.module_logits.data,
-                torch.zeros(
-                    self.vocab_size, 1, device=self.module_logits.device
-                ).uniform_(-0.02, 0.02),
-            ],
-            dim=1,
-        )
-
-=======
->>>>>>> d06fe0cd
 
 @dataclass
 class PolySelectorDirectConfig(SelectorConfig):
