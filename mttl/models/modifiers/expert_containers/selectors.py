--- conflicted
+++ resolved
@@ -365,11 +365,8 @@
         super().__init__(info_container)
 
         self.module_logits = nn.ParameterDict()
-<<<<<<< HEAD
         self._initialized = False
-=======
         self.training_config = kwargs["training_config"]
->>>>>>> 6e05d7eb
 
     def _get_weights(self):
         weights = torch.tensor([self.module_logits[k] for k in self.expert_names])
