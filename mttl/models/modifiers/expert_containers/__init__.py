import re
from mttl.config import Config
from mttl.models.modifiers.expert_containers.expert_library import ExpertLibrary
from mttl.models.modifiers.expert_containers.selectors import (
    SelectorConfig,
    get_selector,
)
from mttl.models.modifiers.expert_containers.expert_containers import *
from mttl.utils import logger
from mttl.models.modifiers.expert_containers.module_graph import Expert


def _extract_identifier(string, match_on="finegrained"):
    """Returns a unique identifier for the "chunk" of layers sharing the
    same underlying selector

    e.g. 'block' : 'encoder.block.0.layer.0.SelfAttention' -> 'encoder.block.0'
    """
    if match_on == "finegrained":
        return string.replace(".", "_")
    if match_on == "coarsegrained":
        return "shared"
    pos = string.find(f"{match_on}")
    if pos == -1:
        raise ValueError(
            "Cannot resolve the selected router granularity: %s" % match_on
        )
    return string[: pos + len(match_on)]


def get_container_class(modifier: str):
    import os

    if modifier == "lora":
        if os.environ.get("COALESCED_LORA_CONTAINER", "False") == "1":
            return CoalescedLoRAExpertContainer
        return LoRAExpertContainer
    elif modifier == "kv_adapter":
        return KVExpertContainer
    else:
        raise ValueError(f"Cannot find modifier: {modifier}")


def filter_expert_weights(layer_name, expert_weights):
    # subset the relevant expert weights starting w __layer_name__
    keys = list(expert_weights.keys())

    if "transformer.h" in keys[0] and "layers." in layer_name:
        # phi-huggingface to phi-private
        weights = {}
        for k, v in expert_weights.items():
            k = k.replace("transformer.h.", "layers.")
            ks = k.split(".")
            ks[1] = int(ks[1]) + 1
            k = ".".join(map(str, ks))
            weights[k] = v
    else:
        weights = expert_weights

    return {
        k.replace(layer_name + ".", ""): v
        for k, v in weights.items()
        if k.startswith(layer_name)
    }


def add_expert_library_to_transformer(
    transformer,
    expert_library: ExpertLibrary,
    action: str = "route",
    default_expert: str = None,
    routing_config: SelectorConfig = None,
    training_config: Config = None,
):
    for expert_name, expert_dump in expert_library.items():
        add_expert_to_transformer(
            transformer,
            expert_name,
            expert_dump.expert_config,
            expert_dump.expert_weights,
            action=action,
            is_default=expert_name == default_expert,
            routing_config=routing_config,
            training_config=training_config,
        )


def add_expert_to_transformer(
    transformer,
    expert: Expert,
    action: str = "route",
    is_default: bool = False,
    routing_config: SelectorConfig = None,
    training_config: Config = None,
):
    """
    Routine to add an expert to the transformer architecture.

    Params:
        transformer: the transformer model to modify
        Config: the config of the model to which the expert is added
    """
    expert_config = expert.expert_config

    if not expert.name:
        raise ValueError("Expert name cannot be empty!")

    from mttl.models.modifiers.modify_model import get_modifier_type
    from mttl.models.modifiers.expert_containers.hard_prompts_container import (
        add_hard_prompt_to_transformer,
    )

    # create a shared container for the task id
    if not hasattr(transformer, "task_id_container"):
        transformer.task_id_container = {}
    if not hasattr(transformer, "selectors"):
        transformer.selectors = {}

    model_modifier = get_modifier_type(expert_config)

    if model_modifier == "hard_prompt":
        return add_hard_prompt_to_transformer(
            transformer,
            expert,
            action=action,
            is_default=is_default,
        )

    total_layers = 0
    n_selectors, n_selectors_views = 0, 0
    added_layers = []

    for m_name, module in dict(transformer.named_modules()).items():
        if re.fullmatch(expert_config.modify_modules, m_name):
            for c_name, layer in dict(module.named_children()).items():
                if re.fullmatch(expert_config.modify_layers, c_name):
                    total_layers += 1
                    layer_name = f"{m_name}.{c_name}"

                    if not isinstance(layer, ExpertContainer):
                        selector = None

                        if routing_config is not None:
                            identifier = _extract_identifier(
                                layer_name, routing_config.router_granularity
                            )

                            create_new_selector = (
                                identifier not in transformer.selectors
                            )
                            if create_new_selector:
                                # Special case when you have a decoder layer in an enc-dec model
                                selector = get_selector(
                                    routing_config,
                                    info_container=transformer.task_id_container,
                                    layer=layer,
                                    training_config=training_config,
                                )
                                selector.__layer_name__ = identifier + ".selector"
                                transformer.selectors[identifier] = selector
                                # selector needs to know how many times it will be called per forward pass in order to be able to reset the cache
                                selector.total_calls_per_forward += 1
                                n_selectors += 1
                            else:
                                selector: Selector = transformer.selectors[identifier]
                                # selector needs to know how many times it will be called per forward pass in order to be able to reset the cache
                                selector.total_calls_per_forward += 1
                                selector = selector.create_view()
                                n_selectors_views += 1

                        CONTAINER_CLASS = get_container_class(model_modifier)
                        expert_container = CONTAINER_CLASS(
                            expert_config,
                            transformer.task_id_container,
                            layer,
                            selector,
                        )
                        expert_container.__layer_name__ = layer_name
                        setattr(
                            module,
                            c_name,
                            expert_container,
                        )
                    else:
                        expert_container = layer

                    added_layers.append(expert_container.__layer_name__)
                    expert_container.add_expert(
                        expert,
                        action=action,
                        is_default=is_default,
                    )

<<<<<<< HEAD
    logger.info("Added expert %s", expert.name)
    logger.debug("Added expert to layers %s", added_layers)
=======
    if routing_config is not None and not transformer.selectors:
        raise ValueError(
            "No selectors were created but a routing config was specified. Check your routing_config and model architecture."
        )

    logger.info(
        "Added expert %s, with %s selectors", expert.name, len(transformer.selectors)
    )
    logger.debug("Patched layers: %s", added_layers)
>>>>>>> 5ddea6eb
    return transformer<|MERGE_RESOLUTION|>--- conflicted
+++ resolved
@@ -191,10 +191,6 @@
                         is_default=is_default,
                     )
 
-<<<<<<< HEAD
-    logger.info("Added expert %s", expert.name)
-    logger.debug("Added expert to layers %s", added_layers)
-=======
     if routing_config is not None and not transformer.selectors:
         raise ValueError(
             "No selectors were created but a routing config was specified. Check your routing_config and model architecture."
@@ -204,5 +200,4 @@
         "Added expert %s, with %s selectors", expert.name, len(transformer.selectors)
     )
     logger.debug("Patched layers: %s", added_layers)
->>>>>>> 5ddea6eb
     return transformer