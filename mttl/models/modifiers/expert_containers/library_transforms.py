--- conflicted
+++ resolved
@@ -482,15 +482,11 @@
                         data=data,
                         force=True,  # make sure we overwrite
                     )
-<<<<<<< HEAD
-
-=======
->>>>>>> 3fc71ca0
+
         return output
 
 
 @dataclass
-<<<<<<< HEAD
 class PhatgooseConfig:
     n_steps: int = 200
     upload_to_hf: bool = True
@@ -1008,7 +1004,8 @@
             print(
                 f"avg_diff: {avg_diff / len(container)}, rel_diff: {rel_diff / len(container)}"
             )
-=======
+
+
 class MBClusteringTransformConfig(SVDEmbeddingTransformConfig):
     random_state: int = 42
     recompute_embeddings: bool = False  # if 'True', recompute the SVD embeddings
@@ -1072,5 +1069,4 @@
         # Print the cluster labels for each embedding
         for key, label in zip(module2embed.keys(), cluster_labels):
             clusters[label].append(key)
-        return clusters
->>>>>>> 3fc71ca0
+        return clusters