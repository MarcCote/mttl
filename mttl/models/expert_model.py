from functools import partial
import math
import re
import threading
from typing import Dict, List, Union
import numpy as np
import torch
import tqdm
from transformers import PreTrainedModel

from mttl.models.modifiers.expert_containers.library_transforms import (
    ArrowConfig,
    HiddenStateComputerConfig,
)
from mttl.models.modifiers.lora import SkilledLoRAConfig

from mttl.models.modifiers.expert_containers import add_expert_to_transformer
from mttl.models.modifiers.expert_containers.expert_library import ExpertLibrary
from mttl.models.modifiers.routing import RoutingInfo
from mttl.utils import logger
from mttl.models.modifiers.expert_containers.expert import Expert, ExpertInfo
from mttl.models.modifiers.expert_containers.expert_containers import (
    ExpertContainer,
    LoRAExpertContainer,
)
from mttl.models.modifiers.expert_containers.selectors import Selector, SelectorConfig


import torch
from collections import defaultdict
from torch.optim.optimizer import Optimizer

from mttl.models.llama_patch import replace_attn_with_flash_attn
from mttl.models.modifiers import modify_transformer
from mttl.models.modifiers.base import ModifierConfig

from mttl.models.modifiers.expert_containers.expert import ExpertInfo
from mttl.models.modifiers.expert_containers.selectors import SelectorConfig
from mttl.models.modifiers.routing import RoutingInfo
from mttl.models.utils import (
    EfficientCheckpointModule,
    prepare_model_for_kbit_training,
)
from mttl.models.expert_config import ExpertConfig
from mttl.models.ranker.adapter_ranker import AdapterRankerHelper


torch.set_float32_matmul_precision("high")


class ArgmaxWeightedLoss(torch.nn.Module):
    def forward(self, logits, labels) -> float:
        pass


class XEntLoss(torch.nn.Module):
    def forward(self, logits, labels) -> float:
        pass


class UnlikelihoodLoss(torch.nn.Module):
    def forward(self, logits, labels) -> float:
        pass


class ExpertModel(EfficientCheckpointModule):
    def __init__(self, **kwargs):
        super().__init__(**kwargs)

        self.tokenizer = kwargs.pop("tokenizer", None)
        model_object = kwargs.pop("model_object", None)

        # log hyperparameters
        self.save_hyperparameters(kwargs)

        self.load_in_8bit = kwargs.get("load_in_8bit", False)
        self.model: PreTrainedModel = None
        self.accumulate_metrics_batch = defaultdict(list)

        if model_object is None:
            from mttl.models.utils import model_loader_helper

            model_object = model_loader_helper(
                self.hparams.model,
                load_in_8bit=self.load_in_8bit,
                device_map=getattr(self.hparams, "device_map", "cpu"),
            )

        if self.load_in_8bit:
            model_object = prepare_model_for_kbit_training(model_object)

        # rebuild the training config, a bit cumbersome, but that's life
        self.training_config = ExpertConfig.fromdict(kwargs)
        self.training_config.vocab_size = (
            model_object.get_input_embeddings().num_embeddings
        )

        # init the transformer just with the modifier config, this avoids
        # passing the whole training config to the modify_transformer func
        self.modifier_config = ModifierConfig.from_training_config(self.training_config)
        # config about the routing
        if "selector_config" in kwargs:
            self.selector_config = kwargs.pop("selector_config")
        else:
            self.selector_config = SelectorConfig.from_training_config(
                self.training_config
            )

        self.model = modify_transformer(model_object, self.modifier_config)

        # replace w flash attn!
        replace_attn_with_flash_attn(self.model)

        self.test_results = []
        self.best_val_result = None
        self._inference_outputs = []
        self._log_pref = kwargs.get("logging_prefix", "")

    def forward(self, batch, reduction="mean"):
        input_ids = batch["input_ids"]
        labels = batch["labels"]

        self.set_routing_infos(batch)

        outputs = self.model.forward(input_ids, attention_mask=batch["attention_mask"])

        # calculate loss, could also be done inside of the model
        bs = input_ids.size(0)
        logits = outputs.logits
        vocab_size = logits.size(-1)
        labels = labels.squeeze(-1)
        shift_logits = logits[..., :-1, :].contiguous()
        shift_labels = labels[..., 1:].contiguous()

        # Flatten the tokens
        loss_fct = torch.nn.CrossEntropyLoss(reduction=reduction)
        shift_logits = shift_logits.view(-1, vocab_size)
        shift_labels = shift_labels.view(-1)

        # Enable model parallelism
        shift_labels = shift_labels.to(shift_logits.device)
        loss = loss_fct(shift_logits, shift_labels)

        # reshape back
        if reduction == "none":
            loss = loss.view((bs, -1))
            # mean only non-zero
            non_zero_loss = (loss != 0).sum(dim=-1)
            non_zero_loss[non_zero_loss == 0] = 1
            loss = loss.sum(dim=-1) / non_zero_loss

        del outputs, shift_logits, shift_labels
        return loss

    def compute_unlikelihood_loss(self, batch, reduction="mean"):
        # compute lm losses for all the options
        loss = self.forward(batch, reduction="none")

        num = 0
        lm_loss, mc_loss = [], []
        for i, num_options in enumerate(batch["num_options"]):
            loss_slice = loss[num : num + num_options]
            lm_loss.append(loss_slice[batch["labels_index"][i]])
            mc_loss.append(
                -torch.nn.functional.log_softmax(-loss_slice, dim=0)[
                    batch["labels_index"][i]
                ]
            )
            num += num_options

        lm_loss = torch.stack(lm_loss)
        mc_loss = torch.stack(mc_loss)
        if reduction == "mean":
            lm_loss = lm_loss.mean()
            mc_loss = mc_loss.mean()
        return lm_loss, mc_loss

    def training_step(self, batch, _):
        if "num_options" in batch:
            loss, mc_loss = self.compute_unlikelihood_loss(batch)
            self.log(
                f"{self._log_pref}train/mc_loss", loss, on_step=True, prog_bar=True
            )
            total_loss = loss + mc_loss
        else:
            loss = self.forward(batch)
            total_loss = loss

        self.log(f"{self._log_pref}train/loss", loss, on_step=True, prog_bar=True)
        self.log(
            f"{self._log_pref}train/total_loss", total_loss, on_step=True, prog_bar=True
        )

        for i, pg in enumerate(self.optimizers().optimizer.param_groups):
            self.log(f"train/lr_{i}", pg["lr"])
        return total_loss

    def on_validation_epoch_start(self) -> None:
        self._inference_outputs.clear()

    def on_test_epoch_start(self) -> None:
        self._inference_outputs.clear()

    def on_validation_epoch_end(self) -> None:
        self.log_loss(split="val")

    def on_test_epoch_end(self) -> None:
        self.log_loss(split="test")

    def test_step(self, batch, batch_idx):
        if "num_options" in batch:
            loss, _ = self.compute_unlikelihood_loss(batch, reduction="none")
        else:
            loss = self.forward(batch, reduction="none")
        mean_loss = loss.sum() / loss.shape[0]
        self._inference_outputs += [(loss.detach().cpu(),)]
        return mean_loss

    def get_loss_for_all(self, batch, batch_idx):
        loss = self.forward(batch, reduction="none")
        return loss

    def validation_step(self, batch, batch_idx):
        if "num_options" in batch:
            loss, _ = self.compute_unlikelihood_loss(batch, reduction="none")
        else:
            loss = self.forward(batch, reduction="none")
        mean_loss = loss.sum() / loss.shape[0]
        self._inference_outputs += [(loss.detach().cpu(),)]
        return mean_loss

    def log_loss(self, split="val"):
        outputs = self._inference_outputs
        losses = torch.cat([out[0] for out in outputs], 0)
        self._inference_outputs.clear()
        self.log(
            f"{self._log_pref}{split}/loss", losses.mean(), on_epoch=True, prog_bar=True
        )

        # log also the best val/loss sofar
        if split == "val":
            if self.best_val_result is None:
                self.best_val_result = losses.mean()
            else:
                if losses.mean() < self.best_val_result:
                    self.best_val_result = losses.mean()
                    self.log(
                        f"{self._log_pref}{split}/best_loss",
                        losses.mean(),
                        on_epoch=True,
                        prog_bar=True,
                    )

    def set_routing_infos(self, batch, generate=False):
        self.model.info_container["routing_infos"] = RoutingInfo.from_batch(batch)

    @property
    def generation_config(self):
        return self.model.generation_config

    def generate(
        self,
        batch,
        **kwargs,
    ):
        self.set_routing_infos(batch, generate=True)

        generations = self.model.generate(
            inputs=batch["input_ids"], attention_mask=batch["attention_mask"], **kwargs
        )
        return generations

    def on_save_checkpoint(self, ckpt):
        super().on_save_checkpoint(ckpt)

        # inject expert info in the expert checkpoint
        expert_info = ExpertInfo(
            expert_name=self.hparams.expert_name,
            expert_task_name=self.hparams.finetune_task_name,
            expert_config=self.modifier_config,
            training_config=self.training_config,
        )
        ckpt["expert_info"] = expert_info.asdict()

    def on_before_optimizer_step(self, optimizer: Optimizer) -> None:
        return super().on_before_optimizer_step(optimizer)


class MultiExpertModel(ExpertModel):
    """Adds all functions and properties for a multi-expert model."""

    def __init__(self, **config_kwargs):
        config_kwargs["model_modifier"] = None
        super().__init__(**config_kwargs)

        self.experts_names = []

    @property
    def lock(self):
        if not hasattr(self, "_lock"):
            self._lock = threading.Lock()
        return self._lock

    @property
    def experts_containers(self) -> List[ExpertContainer]:
        containers = []
        for _, module in self.model.named_modules():
            for _, child in dict(module.named_children()).items():
                if isinstance(child, ExpertContainer) and len(child.experts) > 0:
                    containers.append(child)
        return containers

    @property
    def selectors(self) -> Dict[str, Selector]:
        return self.model.selectors

    def delete_expert_container(self):
        """
        Replaces the expert container with the expert with the given name.
        """
        for _, module in self.model.named_modules():
            for c_name, child in dict(module.named_children()).items():
                if isinstance(child, ExpertContainer) and len(child.experts) > 0:
                    setattr(module, c_name, child.layer)
        self.experts_names.clear()

    def add_experts_from_library(self, library):
        import tqdm
        import concurrent.futures

        def add_module(self, module_name):
            expert_dump = library[module_name]
            self.add_expert_instance(expert_dump)

        with concurrent.futures.ThreadPoolExecutor(max_workers=16) as executor:
            # Create a list to hold the futures
            futures = []
            for element in library.keys():
                futures.append(executor.submit(partial(add_module, self), element))

            # Progress bar setup
            with tqdm.tqdm(
                total=len(library), desc="Processing", unit="module"
            ) as progress_bar:
                for _ in concurrent.futures.as_completed(futures):
                    progress_bar.update(1)

    def load_from_module_dict(self, module_dict, action="route"):
        for module_name, destination in module_dict.items():
            if isinstance(destination, str):
                self.load_expert(
                    destination,
                    module_name,
                    action=action,
                    is_default=module_name == "default",
                )
            elif isinstance(destination, Expert):
                self.add_expert_instance(
                    destination,
                    module_name,
                    action=action,
                    is_default=module_name == "default",
                )

    def add_empty_expert(
        self,
        expert_name,
        expert_config=None,
    ) -> Expert:
        """Adds a new empty expert to the model."""
        new_expert = Expert(
            expert_info=ExpertInfo(
                expert_name,
                expert_config=expert_config,
                expert_model=self.hparams.model,
                training_config=self.training_config,
            ),
        )

        new_expert = self.add_expert_instance(new_expert)
        logger.info("Added empty expert: {}".format(expert_name))
        return new_expert

    def load_expert(
        self,
        expert_path: str,
        expert_name: str = None,
        action: str = "merge",
        is_default: bool = False,
        expert_library: ExpertLibrary = None,
    ):
        from mttl.models.modifiers.expert_containers.expert import load_expert

        expert = load_expert(
            expert_path,
            expert_name=expert_name,
            expert_library=expert_library,
        )

        if self.hparams.model != expert.training_config.model:
            raise ValueError(
                "The expert has been trained on top of a different model!"
                " Detected: {} - Expected: {}".format(
                    expert.training_config.model, self.hparams.model
                )
            )

        logger.info(
            f"Adding expert with name {expert.name}... with action ... {action}!"
        )
        self.add_expert_instance(expert, action=action, is_default=is_default)

    def add_expert_instance(
        self,
        expert_instance: Expert,
        expert_name=None,
        action="route",
        is_default=False,
    ) -> Expert:
        """
        If action is merge, then the expert is merged with the existing model, and we return None.
        """
        if expert_name is not None:
            # we want to load expert instance with a given name (might be different from the one in the expert instance)
            # we dont want to change expert instance though!
            # will create a copy for now (maybe safer), alternatively can change the name and set it back at the end of the function
            expert_instance = expert_instance.clone()
            expert_instance.name = expert_name

        with self.lock:
            add_expert_to_transformer(
                self.model,
                expert_instance,
                action=action,
                is_default=expert_instance.name == "default" or is_default,
                routing_config=self.selector_config,
                training_config=self.training_config,
            )

            if action != "merge":
                self.experts_names.append(expert_instance.name)
                # reload the expert instance to fill the weights properly if this was an empty expert
                expert_instance = self.get_expert_instance(expert_instance.name)
            return expert_instance

    def load_from_library(self, library, subsample_library_experts=0):
        keys = list(library.keys())
        if self.hparams.subsample_library_experts > 0:
            keys = np.random.permutation(keys)[:subsample_library_experts]

        for expert_name in tqdm.tqdm(keys, desc="Loading experts..."):
            expert_dump = library.get_expert(expert_name, with_auxiliary_data=True)
            self.add_expert_instance(expert_dump)

    def set_selector(
        self,
        modifier_type: str,
        selector_config: SelectorConfig,
        selector_weights: dict = None,
    ):
        from mttl.models.modifiers.expert_containers import (
            replace_selector_for_container,
        )

        n_selectors, n_selectors_views = replace_selector_for_container(
            self.model,
            modifier_type,
            selector_config,
            selector_weights,
            force_replace=True,
        )
        assert self.model.selectors[modifier_type]
        logger.info(
            "Created {} selectors and {} views.".format(n_selectors, n_selectors_views)
        )

    def extract_parameters(self, p_name_pattern=".*lora.*"):
        """
        Extracts task embeddings for parameters matching the given pattern.

        Args:
            p_name_pattern (str, optional): Regular expression pattern to match parameter names.
                Defaults to ".*lora.*".

        Returns:
            torch.Tensor: Concatenated tensor of task embeddings for the matched parameters.
        """
        para_list = []
        for name, param in self.model.named_parameters():
            if re.fullmatch(p_name_pattern, name):
                para_list.append(param.reshape(-1))
        return torch.cat(para_list)

    def get_task_embeddings(self):
        """
        Retrieves the task embeddings for the loaded experts.

        This method assumes that the names of the loaded experts correspond to the tasks they are made for.

        Returns:
        embeddings (dict): A dictionary containing the task embeddings for each expert.
                           The keys are the expert names and the values are the corresponding embeddings.
        """
        if len(self.experts_names) == 0:
            return self.extract_parameters()

        embeddings = {}
        for exp_name in self.experts_names:
            embeddings[exp_name] = (
                self.extract_parameters(p_name_pattern=rf".*{exp_name}\..*lora.*")
                .detach()
                .cpu()
            )
        return embeddings

    def get_expert_instance(self, expert_name):
        """
        Retrieves an instance of the specified expert from the model.

        Args:
            expert_name (str): The name of the expert to retrieve.
            silent (bool, optional): If True, suppresses the ValueError exception when the expert is not found.
                Defaults to True.

        Returns:
            expert: An instance of the specified expert.

        Raises:
            AssertionError: If the expert name is not found in the model, if no expert containers are found,
                or if the expert names are not unique.
            ValueError: If the expert is not found in the model and silent is False.
        """
        assert (
            expert_name in self.experts_names
        ), f"Expert {expert_name} not found in the model."
        assert (
            len(self.experts_containers) > 0
        ), "No expert containers found in the model."
        assert len(set(self.experts_names)) == len(
            self.experts_names
        ), "Expert names are not unique."

        expert_params = {}
        for container in self.experts_containers:
            if expert_name in container.expert_infos:
                expert_info = container.expert_infos[expert_name]
                expert_weights = container._get_expert_weights(expert_name)
                expert_weights = {
                    f"{container.layer_name}.{k}": v for k, v in expert_weights.items()
                }
                expert_params.update(expert_weights)
                # can we break here? or do we need to check all containers?
        retrieved_expert = Expert(expert_info=expert_info, expert_weights=expert_params)
        return retrieved_expert

    def get_merged_expert(
        self, modifier_type: str = "lora", with_global_names=True, **kwargs
    ) -> Expert:
        """
        Converts the current expert model into an instance of the Expert class by merging the experts in the containers using weights from the corresponding selectors.

        Args:
            with_global_names (bool, optional): Whether to include global names in the merged weights. Defaults to True.

        Returns:
            Expert: An instance of the Expert class.

        Raises:
            None

        Example:
            model = ExpertModel()
            expert = model.to_expert(weights={'expert1': 0.5, 'expert2': 0.5}, with_global_names=True)
        """
        from mttl.models.modifiers.modify_model import get_modifier_type

        expert_params = {}
        assert (
            modifier_type in self.selectors
        ), f"Modifie type {modifier_type} not in model."
        for container in self.experts_containers:
            if not get_modifier_type(container.config) == modifier_type:
                logger.info(
                    f"Skipping container {container.layer_name} with modifier type {get_modifier_type(container.config)}"
                )
                continue

            params = container.get_merged_params(
                with_global_names=with_global_names, **kwargs
            )
            expert_params.update(params)
            expert_config = container.config
        if len(expert_params) == 0:
            raise ValueError(
                "No experts to merge found. Make sure the 'modifier_type' is correct."
            )

        expert_info = ExpertInfo(
            expert_name=self.training_config.finetune_task_name,
            expert_task_name=self.training_config.finetune_task_name,
            training_config=self.training_config,
            expert_config=expert_config,
        )
        return Expert(expert_info=expert_info, expert_weights=expert_params)

    def set_routing_infos(self, batch, generate=False):
        self.model.info_container["routing_infos"] = RoutingInfo.from_batch(batch)


class MoEModel(MultiExpertModel):
    def __init__(self, expert_library:ExpertLibrary=None, **kwargs):
        kwargs["top_k"] = kwargs["moe_top_k"]
        kwargs["emb_dim"] = kwargs["moe_emb_dim"]
        kwargs["rkhs_dim"] = kwargs["moe_rkhs_dim"]
<<<<<<< HEAD
        super().__init__(**kwargs)

        if not self.hparams.library_id and expert_library is None:
=======
        init_from_scratch = kwargs.get("init_from_scratch", False)

        super().__init__(**kwargs)

        if not self.hparams.library_id or init_from_scratch:
>>>>>>> c8b9d6b1
            for i in range(self.hparams.moe_num_experts):
                # Adding a Skilled LoRA with 1 skill.
                exp_config = SkilledLoRAConfig(
                    n_skills=1,
                    modify_layers=self.hparams.modify_layers,
                    modify_modules=self.hparams.modify_modules,
                    lora_alpha=self.hparams.lora_alpha,
                    lora_dropout=self.hparams.lora_dropout,
                    lora_rank=self.hparams.lora_rank,
                    lora_init_b_random=True,
                    n_splits=self.hparams.n_splits,
                    phi_2_align_heads=self.hparams.phi_2_align_heads,
                )
                self.add_empty_expert(f"e{i}", exp_config)
            self.moe_num_experts = kwargs["moe_num_experts"]
        else:
            if expert_library is None:
                expert_library = ExpertLibrary.get_expert_library(self.hparams.library_id)
            for i, expert in enumerate(sorted(list(expert_library.keys()))):
                self.add_expert_instance(expert_library[expert], expert_name=f"e{i}")

            self.moe_num_experts = i + 1
            if isinstance(
                self.selector_config, (ArrowConfig, HiddenStateComputerConfig)
            ):
                from projects.wiki_experts.eval_library import patch_prototypes

                patch_prototypes(self, expert_library, self.selector_config)

    def training_step(self, batch, _):
        loss = super().training_step(batch, _)
        total_loss = loss.clone()

        if (
            "routing_gates" in self.model.info_container
            and self.model.info_container["routing_gates"]
        ):
            num = 0.0
            entropy_of_avg = 0.0
            entropy_of_route = 0.0

            for values in self.model.info_container["routing_gates"]:
                # compute MI loss
                values = values.to(torch.float32)
                values = values.view(-1, values.shape[-1])
                probs = torch.softmax(values, -1)
                entropy_of_avg += -(
                    probs.mean(0) * torch.log(probs.mean(0) + 1e-6)
                ).sum(-1)
                entropy_of_route += -(probs * torch.log(probs + 1e-6)).sum(-1).mean(0)
                num += 1.0

            entropy_of_avg = entropy_of_avg / num
            entropy_of_route = entropy_of_route / num
            mi_loss = -entropy_of_avg + entropy_of_route

            self.log(
                f"{self._log_pref}train/entropy_of_route",
                entropy_of_route,
                on_step=True,
                prog_bar=True,
            )
            self.log(
                f"{self._log_pref}train/entropy_of_avg",
                entropy_of_avg,
                on_step=True,
                prog_bar=True,
            )
            self.log(
                f"{self._log_pref}train/mi_loss",
                mi_loss,
                on_step=True,
                prog_bar=True,
            )

            if self.hparams.moe_ent_reg > 0.0:
                total_loss += self.hparams.moe_ent_reg * mi_loss

            elif self.hparams.moe_ent_free_bits > 0.0:
                normalized_entropy = entropy_of_route / math.log(self.moe_num_experts)
                total_loss += (
                    (1.0 - normalized_entropy) >= self.hparams.moe_ent_free_bits
                ) * -entropy_of_route

            self.model.info_container["routing_gates"].clear()

        self.log(f"{self._log_pref}train/loss", loss, on_step=True, prog_bar=True)
        self.log(
            f"{self._log_pref}train/total_loss", total_loss, on_step=True, prog_bar=True
        )

        for i, pg in enumerate(self.optimizers().optimizer.param_groups):
            self.log(f"train/lr_{i}", pg["lr"])
        return total_loss<|MERGE_RESOLUTION|>--- conflicted
+++ resolved
@@ -608,21 +608,15 @@
 
 
 class MoEModel(MultiExpertModel):
-    def __init__(self, expert_library:ExpertLibrary=None, **kwargs):
+    def __init__(self, expert_library: ExpertLibrary = None, **kwargs):
         kwargs["top_k"] = kwargs["moe_top_k"]
         kwargs["emb_dim"] = kwargs["moe_emb_dim"]
         kwargs["rkhs_dim"] = kwargs["moe_rkhs_dim"]
-<<<<<<< HEAD
+        init_from_scratch = kwargs.get("init_from_scratch", False)
+
         super().__init__(**kwargs)
 
-        if not self.hparams.library_id and expert_library is None:
-=======
-        init_from_scratch = kwargs.get("init_from_scratch", False)
-
-        super().__init__(**kwargs)
-
-        if not self.hparams.library_id or init_from_scratch:
->>>>>>> c8b9d6b1
+        if not self.hparams.library_id and expert_library is None or init_from_scratch:
             for i in range(self.hparams.moe_num_experts):
                 # Adding a Skilled LoRA with 1 skill.
                 exp_config = SkilledLoRAConfig(
@@ -640,7 +634,9 @@
             self.moe_num_experts = kwargs["moe_num_experts"]
         else:
             if expert_library is None:
-                expert_library = ExpertLibrary.get_expert_library(self.hparams.library_id)
+                expert_library = ExpertLibrary.get_expert_library(
+                    self.hparams.library_id
+                )
             for i, expert in enumerate(sorted(list(expert_library.keys()))):
                 self.add_expert_instance(expert_library[expert], expert_name=f"e{i}")
 
