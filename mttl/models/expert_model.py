import contextlib
import re
import threading
from dataclasses import dataclass
from functools import partial
from typing import Dict, List, Union

import torch

from mttl.logging import logger
from mttl.models.base_model import BaseExpertModel
from mttl.models.containers.base import (
    ContainerFullException,
    ExpertContainer,
    MergeableContainer,
    containers_iterator,
)
from mttl.models.containers.selectors.base import (
    AutoSelectorConfig,
    LoadableSelectorConfig,
    MultiSelectorConfig,
    Selector,
    SelectorConfig,
    SelectorsCache,
)
from mttl.models.expert_config import BaseExpertModelConfig
from mttl.models.library.expert import Expert, ExpertInfo
from mttl.models.library.expert_library import ExpertLibrary
from mttl.models.modifiers.base import (
    AutoModifierConfig,
    MergeableModifierMixin,
    Modifier,
)
from mttl.models.modifiers.modify_model import modify_transformer


@contextlib.contextmanager
def disable_adapters(model):
    """Context manager to disable all adapters in a model.

    Args:
        model (BaseExpertModel): The model to disable adapters in.
    """
    model.disable_adapters()

    yield

    model.enable_adapters()


@dataclass
class ExpertModelConfig(BaseExpertModelConfig):
    task_name: str = None
    expert_name: str = None
    modifier_config: AutoModifierConfig = None


@BaseExpertModel.register("expert_model", config_cls=ExpertModelConfig)
class ExpertModel(BaseExpertModel):
    def __init__(
        self,
        config: ExpertModelConfig,
        model_object: torch.nn.Module = None,
        **loading_kwargs,
    ):
        super().__init__(config, model_object=model_object, **loading_kwargs)

        if config.modifier_config is not None:
            modify_transformer(self.model, config.modifier_config)

<<<<<<< HEAD
    def enable_adapters(self):
        for module in self.modifiers:
            module.enable()

    def disable_adapters(self):
        for module in self.modifiers:
            module.disable()

    @property
    def modifiers(self):
        modifiers = []
        for name, module in self.model.named_modules():
            if isinstance(module, Modifier):
                modifiers.append(module)
        return modifiers

    def merge_and_save_base_model(self, output_dir, device="cpu"):
        """
        Merge loaded adapters and save the base model in the huggingface format
        to the output directory. Moves the model to the specified device before merging.
        """
        import copy

        from transformers import AutoTokenizer

        # move model to cpu to avoid memory issues
        self.model.to(device)

        merged = []
        model_copy = copy.deepcopy(self.model)

        for name, module in model_copy.named_modules():
            for c_name, child in module.named_children():
                if isinstance(child, Modifier):
                    if isinstance(child, MergeableModifierMixin):
                        # merge the adapter with the layer
                        child.merge_with_layer()
                        # remove the modifier and set the layer
                        setattr(
                            module,
                            c_name,
                            child.layer,
                        )
                        merged.append(name)
                    else:
                        raise ValueError(
                            "Modifier {} is not mergeable!".format(child.__class__)
                        )

        logger.info("Merged layers: %s" % ", ".join(merged))
        logger.info("Saving merged model to: %s" % output_dir)

        model_copy.save_pretrained(output_dir)
        tokenizer = AutoTokenizer.from_pretrained(
            self.config.base_model
        ).save_pretrained(output_dir)
=======
    @classmethod
    def from_pretrained_peft(cls, path_in_repo: str, **kwargs):
        """Instantiate an expert model from a pretrained PEFT adapter."""
        from mttl.models.library.peft import load_expert_from_peft_checkpoint

        expert = load_expert_from_peft_checkpoint(path_in_repo)
        config = ExpertModelConfig(
            base_model=expert.expert_info.expert_model,
            expert_name=expert.expert_info.expert_name,
            modifier_config=expert.expert_info.expert_config,
        )
        self = cls(config, **kwargs)
        self.model.load_state_dict(expert.expert_weights, strict=False)
        return self
>>>>>>> 8c7ba431

    def as_expert(self, training_config=None):
        state_dict = self.state_dict()
        self._delete_non_trainable_params(state_dict)

        # to use as an expert, we need to remove a `model.` prefix
        state_dict = {k[len("model.") :]: v for k, v in state_dict.items()}

        # inject expert info in the expert checkpoint
        expert_info = ExpertInfo(
            expert_name=self.config.expert_name,
            expert_task_name=self.config.task_name,
            expert_model=self.config.base_model,
            expert_config=self.config.modifier_config,
            training_config=training_config,
        )
        return Expert(
            expert_info=expert_info,
            expert_weights=state_dict,
        )


class MultiExpertMixin:
    """Encapsulates all methods related to multi-expert models."""

    @property
    def selector_cache(self) -> SelectorsCache:
        if not hasattr(self, "_selector_cache"):
            self._selector_cache = SelectorsCache()
        return self._selector_cache

    @property
    def experts_infos(self) -> Dict[str, ExpertInfo]:
        if not hasattr(self, "_experts_infos"):
            self._experts_infos = {}
        return self._experts_infos

    @property
    def selector_config(self) -> AutoSelectorConfig:
        if not hasattr(self, "_selector_config"):
            self._selector_config = self.config.selector_config
        return self._selector_config

    @selector_config.setter
    def selector_config(self, value: AutoSelectorConfig):
        self._selector_config = value

    def enable_adapters(self):
        for module in self.experts_containers:
            module.enable()

    def disable_adapters(self):
        for module in self.experts_containers:
            module.disable()

    @property
    def experts_names(self):
        return list(self.experts_infos.keys())

    def unset_default_expert(self):
        """Propagate default expert to all containers that contain it."""
        for container in self.experts_containers:
            container.default_expert_name = None

    def set_default_expert(self, expert_name):
        """Propagate default expert to all containers that contain it."""
        if expert_name not in self.experts_infos:
            raise ValueError(f"Expert {expert_name} not found in the model.")

        for container in self.experts_containers:
            if expert_name in container.expert_infos:
                container.default_expert_name = expert_name
            else:
                raise ValueError(f"Expert {expert_name} not found in the container.")

    @property
    def lock(self):
        if not hasattr(self, "_lock"):
            self._lock = threading.Lock()
        return self._lock

    @property
    def experts_containers(self) -> List[ExpertContainer]:
        containers = []
        for _, module in self.model.named_modules():
            for _, child in dict(module.named_children()).items():
                if isinstance(child, ExpertContainer):
                    containers.append(child)
        return containers

    @property
    def selectors(self) -> Dict[str, List[Selector]]:
        return {
            key: list(self.selector_cache.get(key).values())
            for key in self.selector_cache.keys()
        }

    def delete_expert_container(self):
        """
        Replaces the expert container with the expert with the given name.
        """
        for _, module in self.model.named_modules():
            for c_name, child in dict(module.named_children()).items():
                if isinstance(child, ExpertContainer):
                    setattr(module, c_name, child.layer)

        self.selector_cache.clear()
        self.experts_infos.clear()

    def add_experts_from_library(self, library):
        import concurrent.futures

        import tqdm

        if type(library) == str:
            from mttl.models.library.expert_library import ExpertLibrary

            library = ExpertLibrary.get_expert_library(library)

        def add_module(self, module_name):
            expert_dump = library[module_name]
            self.add_expert_instance(expert_dump)

        with concurrent.futures.ThreadPoolExecutor(max_workers=16) as executor:
            # Create a list to hold the futures
            futures = []
            for element in library.keys():
                futures.append(executor.submit(partial(add_module, self), element))

            # Progress bar setup
            with tqdm.tqdm(
                total=len(library), desc="Adding experts...", unit="expert"
            ) as progress_bar:
                for result in concurrent.futures.as_completed(futures):
                    # raise exception
                    if result.exception():
                        raise result.exception()
                    progress_bar.update(1)

    def add_experts_from_dict(self, experts_dict, action="route"):
        for expert_name, expert_dump in experts_dict.items():
            self.add_expert_instance(expert_dump, expert_name, action=action)

    def add_empty_expert(
        self,
        expert_name,
        expert_config=None,
        is_default=False,
    ) -> Expert:
        """Adds a new empty expert to the model."""
        new_expert = Expert(
            expert_info=ExpertInfo(
                expert_name,
                expert_config=expert_config,
                expert_model=self.config.base_model,
            ),
        )

        new_expert = self.add_expert_instance(new_expert, is_default=is_default)
        logger.info("Added empty expert: {}".format(expert_name))
        return new_expert

    def add_expert(
        self,
        expert_path: str,
        expert_name: str = None,
        action: str = "route",
        is_default: bool = False,
    ):
        return self.load_expert(
            expert_path,
            expert_name=expert_name,
            action=action,
            is_default=is_default,
        )

    def load_expert(
        self,
        expert_path: str,
        expert_name: str = None,
        action: str = "route",
        is_default: bool = False,
    ):
        from mttl.models.library.expert import Expert, load_expert

        expert: Expert = load_expert(
            expert_path,
            expert_name=expert_name,
        )

        if self.hparams.model != expert.expert_info.expert_model:
            raise ValueError(
                "The expert has been trained on top of a different model!"
                " Detected: {} - Expected: {}".format(
                    expert.expert_info.expert_model, self.hparams.model
                )
            )

        logger.info(
            f"Adding expert with name {expert.name}... with action ... {action}!"
        )
        self.add_expert_instance(expert, action=action, is_default=is_default)

    def _get_selector_config(self, model_modifier: str) -> SelectorConfig:
        if not self.selector_config:
            return None
        if isinstance(self.selector_config, dict):
            return self.selector_config.get(model_modifier)
        else:
            return self.selector_config

    def add_expert_instance(
        self,
        expert_instance: Expert,
        expert_name=None,
        action="route",
        is_default=False,
    ) -> Expert:
        """
        If action is merge, then the expert is merged with the existing model, and we return None.
        """
        from mttl.models.containers import get_default_container_class

        if expert_name is not None:
            # we want to load expert instance with a given name (might be different from the one in the expert instance)
            # we dont want to change expert instance though!
            # will create a copy for now (maybe safer), alternatively can change the name and set it back at the end of the function
            expert_instance = expert_instance.clone()
            expert_instance.name = expert_name

        with self.lock:
            modifier_name = expert_instance.expert_config.modifier_name
            selector_config = self._get_selector_config(modifier_name)

            get_default_container_class(modifier_name).modify_transformer(
                self.model,
                expert_instance,
                action=action,
                is_default=is_default,
                selector_config=selector_config,
                selector_cache=self.selector_cache,
            )

            if action != "merge":
                self.experts_infos[expert_instance.name] = expert_instance.expert_info
                # reload the expert instance to fill the weights properly if this was an empty expert
                expert_instance = self.get_expert_instance(expert_instance.name)
                return expert_instance

    def set_selector(
        self,
        modifier_name: str,
        selector_config: SelectorConfig,
    ):
        from mttl.models.containers import replace_selector_for_container

        n_selectors, n_selectors_views = replace_selector_for_container(
            self.model,
            modifier_name,
            selector_config,
            self.selector_cache,
            force_replace=True,
        )

        # refresh current selector config
        self.selector_config = MultiSelectorConfig()
        for modifier_name, selectors in self.selectors.items():
            if len(selectors) == 0:
                continue

            selector_config = selectors[0].config
            self.selector_config[modifier_name] = selector_config

        logger.info(
            "Created {} selectors and {} views.".format(n_selectors, n_selectors_views)
        )

    def extract_parameters(self, p_name_pattern=".*lora.*"):
        """
        Extracts task embeddings for parameters matching the given pattern.

        Args:
            p_name_pattern (str, optional): Regular expression pattern to match parameter names.
                Defaults to ".*lora.*".

        Returns:
            torch.Tensor: Concatenated tensor of task embeddings for the matched parameters.
        """
        para_list = []
        for name, param in self.model.named_parameters():
            if re.fullmatch(p_name_pattern, name):
                para_list.append(param.reshape(-1))
        return torch.cat(para_list)

    def get_expert_instance(self, expert_name):
        """
        Retrieves an instance of the specified expert from the model.

        Args:
            expert_name (str): The name of the expert to retrieve.
            silent (bool, optional): If True, suppresses the ValueError exception when the expert is not found.
                Defaults to True.

        Returns:
            expert: An instance of the specified expert.

        Raises:
            AssertionError: If the expert name is not found in the model, if no expert containers are found,
                or if the expert names are not unique.
            ValueError: If the expert is not found in the model and silent is False.
        """
        assert (
            expert_name in self.experts_names
        ), f"Expert {expert_name} not found in the model."
        assert (
            len(self.experts_containers) > 0
        ), "No expert containers found in the model."
        assert len(set(self.experts_names)) == len(
            self.experts_names
        ), "Expert names are not unique."

        expert_params = {}
        for container in self.experts_containers:
            retrieved_expert = None
            if expert_name in container.expert_infos:
                expert_info = container.expert_infos[expert_name]
                expert_weights = container[expert_name].state_dict()
                expert_weights = {
                    f"{container.layer_name}.{k}": v for k, v in expert_weights.items()
                }
                expert_params.update(expert_weights)

                retrieved_expert = Expert(
                    expert_info=expert_info, expert_weights=expert_params
                )
        return retrieved_expert

    def save_to_library(self, library_id):
        """
        Saves the current loaded experts to the specified library.

        Args:
            library_id (str): The ID of the library to save the experts to.
        """
        library = ExpertLibrary.get_expert_library(library_id, create=True)
        for expert_name in self.experts_names:
            expert = self.get_expert_instance(expert_name)
            library.add_expert(expert)
        return library

    def clear_experts(self):
        """Removes all experts and containers from the huggingface model."""
        from mttl.models.containers.base import clear_containers

        clear_containers(self.model)

        self.experts_infos.clear()
        self.selector_cache.clear()
        self.selector_config = None


@dataclass
class MultiExpertModelConfig(BaseExpertModelConfig):
    # if default_expert_name is not None, then we set it as the default expert
    default_expert_name: str = None
    # if expert_infos is not None, then we load experts from the expert_infos
    expert_infos: List[ExpertInfo] = None
    # if selector_config is not None, then we use it to select experts during inference
    selector_config: AutoSelectorConfig = None

    def __post_init__(self):
        # error out if neither library_id nor expert_infos is set and default_expert_name is set
        if self.expert_infos is None and self.default_expert_name is not None:
            raise ValueError(
                "Cannot set `default_expert_name` if neither `library_id` nor `expert_infos` is set."
            )


@BaseExpertModel.register("multi_expert_model", config_cls=MultiExpertModelConfig)
class MultiExpertModel(BaseExpertModel, MultiExpertMixin):
    """Adds all functions and properties for a multi-expert model."""

    @classmethod
    def init_from_model(cls, config, model: torch.nn.Module) -> "MultiExpertModel":
        """Initialize a multi-expert model from an existing model."""
        config.base_model = None

        return MultiExpertModel(config, model_object=model)

    @classmethod
    def from_pretrained_peft(
        cls, path_in_repo: str, set_as_default: bool = True, **kwargs
    ):
        """Instantiate an expert model from a pretrained PEFT adapter."""
        from mttl.models.library.peft import load_expert_from_peft_checkpoint

        expert = load_expert_from_peft_checkpoint(path_in_repo)
        config = MultiExpertModelConfig(
            base_model=expert.expert_info.expert_model,
        )
        self = cls(config, **kwargs)
        self.add_expert_instance(expert, is_default=set_as_default)
        return self

    @classmethod
    def from_pretrained_library(
        cls,
        library_id: Union[str, ExpertLibrary],
        selector_config: Union[SelectorConfig, Dict[str, SelectorConfig]] = None,
        remote_token: str = None,
        default_expert_name: str = None,
        **loading_kwargs,
    ):
        if not isinstance(library_id, ExpertLibrary):
            library = ExpertLibrary.get_expert_library(
                repo_id=library_id,
                token=remote_token,
            )
            repo_id = library_id
        else:
            library = library_id
            repo_id = library_id.uri

        # get a config file from the library, and initialize the expert model
        an_expert = library[next(iter(library.keys()))]

        # set selector for the added experts
        if selector_config is not None:
            if isinstance(selector_config, LoadableSelectorConfig):
                selector_config.library_id = repo_id

            elif isinstance(selector_config, dict):
                for modifier_name, cfg in selector_config.items():
                    # inject the library id if it is None
                    if (
                        isinstance(cfg, LoadableSelectorConfig)
                        and cfg.library_id is None
                    ):
                        cfg.library_id = repo_id
        else:
            logger.info("No selector config provided, assuming expert name selector!")

        config = MultiExpertModelConfig(
            an_expert.expert_info.model,
            default_expert_name=default_expert_name,
            selector_config=selector_config,
        )
        model = cls(config, **loading_kwargs)
        model.add_experts_from_library(library)
        return model

    def _clear_library_id_from_selector_config(self) -> SelectorConfig:
        import copy

        selector_config = copy.deepcopy(self.selector_config)

        if selector_config is not None:
            if isinstance(selector_config, MultiSelectorConfig):
                for key, config in selector_config.items():
                    if isinstance(config, LoadableSelectorConfig):
                        config.library_id = None
            elif isinstance(selector_config, LoadableSelectorConfig):
                selector_config.library_id = None

        return selector_config

    def merge_and_save_base_model(self, output_dir, expert_name, device="cpu"):
        """
        Merge the specific expert and save the base model in the huggingface format
        to the output directory. Moves the model to the specified device before merging.
        """
        import copy

        from transformers import AutoTokenizer

        from mttl.models.containers.base import clear_containers

        if expert_name not in self.experts_infos:
            raise ValueError(f"Expert {expert_name} not found in the model.")

        # move model to cpu to avoid memory issues
        self.model.to(device)

        merged = []
        model_copy = copy.deepcopy(self.model)

        # get the modifier type of the expert name
        modifier_name = self.experts_infos[expert_name].expert_config.modifier_name

        for container in containers_iterator(model_copy):
            if expert_name in container.expert_infos:
                if not isinstance(container, MergeableContainer):
                    raise ValueError(
                        "Cannot merge expert loaded in a non-mergeable container. Either change container type or expert type."
                    )

                container.merge_expert(expert_name)
                merged.append(container.layer_name)

        # now clear all containers and save the model
        clear_containers(model_copy)

        logger.info("Merged layers: %s" % ", ".join(merged))
        logger.info("Saving merged model to: %s" % output_dir)

        model_copy.save_pretrained(output_dir)
        tokenizer = AutoTokenizer.from_pretrained(
            self.config.base_model
        ).save_pretrained(output_dir)

    def save_pretrained(self, save_directory, **kwargs):
        # need to make sure that config is in sync with the model before saving
        self.config.expert_infos = list(self.experts_infos.values())
        # if we save the model, and we have a library_id in the selector config, we need to clear it
        # because the weights will be save in the checkpoint
        self.config.selector_config = self._clear_library_id_from_selector_config()
        super().save_pretrained(save_directory, **kwargs)

    def __init__(self, config, **loading_kwargs):
        super().__init__(config, **loading_kwargs)

        if self.config.expert_infos is not None:
            for expert_info in self.config.expert_infos:
                expert_info: ExpertInfo
                self.add_empty_expert(
                    expert_info.expert_name,
                    expert_info.expert_config,
                )

            if self.config.default_expert_name:
                self.set_default_expert(self.config.default_expert_name)


@dataclass
class MoEModelConfig(BaseExpertModelConfig):
    # if library_id is not None, then we load experts from the library
    library_id: str = None
    # how many experts to add if not in library
    moe_num_experts: int = 1
    # if selector_config is not None, then we use it to select experts
    selector_config: AutoSelectorConfig = None
    # if modifier_config is not None, then we create moe_num_experts with this modifier
    modifier_config: AutoModifierConfig = None


@BaseExpertModel.register("moe_model", config_cls=MoEModelConfig)
class MoEModel(BaseExpertModel, MultiExpertMixin):
    def __init__(self, config, **kwargs):
        super().__init__(config, **kwargs)

        self.modifier_config = config.modifier_config

        if not self.config.library_id and self.config.moe_num_experts >= 1:
            self.add_empty_experts()
            self.moe_num_experts = self.config.moe_num_experts
        else:
            expert_library = ExpertLibrary.get_expert_library(self.config.library_id)
            assert len(expert_library) > 0, "No experts found in the library."
            for i, expert in enumerate(sorted(list(expert_library.keys()))):
                self.add_expert_instance(expert_library[expert], expert_name=expert)

            self.moe_num_experts = i + 1

    def add_empty_experts(self):
        for i in range(self.config.moe_num_experts):
            try:
                self.add_empty_expert(f"e{i}", self.modifier_config)
            except ContainerFullException:
                logger.info(
                    f"Added all {self.config.moe_num_experts} experts to container."
                )
                break<|MERGE_RESOLUTION|>--- conflicted
+++ resolved
@@ -68,7 +68,6 @@
         if config.modifier_config is not None:
             modify_transformer(self.model, config.modifier_config)
 
-<<<<<<< HEAD
     def enable_adapters(self):
         for module in self.modifiers:
             module.enable()
@@ -125,7 +124,7 @@
         tokenizer = AutoTokenizer.from_pretrained(
             self.config.base_model
         ).save_pretrained(output_dir)
-=======
+
     @classmethod
     def from_pretrained_peft(cls, path_in_repo: str, **kwargs):
         """Instantiate an expert model from a pretrained PEFT adapter."""
@@ -140,7 +139,6 @@
         self = cls(config, **kwargs)
         self.model.load_state_dict(expert.expert_weights, strict=False)
         return self
->>>>>>> 8c7ba431
 
     def as_expert(self, training_config=None):
         state_dict = self.state_dict()
