import datetime
import time
import sys, os
import copy
from typing import Any
from lightning import LightningModule, Trainer

import pytorch_lightning as pl
from pytorch_lightning import LightningModule, Trainer, callbacks as cb
from pytorch_lightning.callbacks.progress.tqdm_progress import Tqdm
from torch.optim import Optimizer
from mttl.utils import Averager, logger


<<<<<<< HEAD
DEBUG = False
=======
class RougeCallback(cb.Callback):
    def __init__(self, datamodule, device="cuda"):
        super().__init__()

        from mttl.evaluators.rouge_evaluator import RougeEvaluator

        self.evaluator = RougeEvaluator(datamodule, device=device)

    def on_validation_epoch_end(
        self, trainer: Trainer, pl_module: LightningModule
    ) -> None:
        rouge = self.evaluator.evaluate(pl_module, split="val")

        pl_module.log("val/rougeL", rouge, on_epoch=True, prog_bar=True)

        return super().on_validation_epoch_end(trainer, pl_module)

    def on_test_epoch_end(self, trainer: Trainer, pl_module: LightningModule) -> None:
        rouge = self.evaluator.evaluate(pl_module, split="test")

        pl_module.log("test/rougeL", rouge, on_epoch=True, prog_bar=True)

        return super().on_test_epoch_end(trainer, pl_module)


class MMLUCallback(cb.Callback):
    def __init__(self, every_val_epochs=1, **kwargs):
        super().__init__()

        self.val_epoch = 0
        self.every_val_epochs = every_val_epochs
        self.eval_kwargs = kwargs
>>>>>>> 37759626


class MMLUCallback(cb.Callback):
    def __init__(
        self,
        eval_every_opt_step=1,
        split="test",
        max_input_length=None,
        checkpoint_oracle=True,
    ):
        super().__init__()

        self.eval_every_opt_step = eval_every_opt_step
        self.max_input_length = max_input_length
        self.evaluator = None
        self.split = split
        # save best perf
        self._best_perf = None
        # checkpointing
        self.do_checkpoint = checkpoint_oracle
        self._checkpoint_now = False
        self._prev_checkpoint = None
        # debug
        self.eval_mmlu_count = 0

    @property
    def last_chkpt(self):
        return self._prev_checkpoint

    @property
    def best_perf(self):
        return self._best_perf

    @best_perf.setter
    def best_perf(self, value):
        if self._best_perf is None:
            self._best_perf = value
            self._checkpoint_now = True
        else:
            if value["all"]["mean"] > self._best_perf["all"]["mean"]:
                self._checkpoint_now = True
            for (k1, v1), (k2, v2) in zip(self._best_perf.items(), value.items()):
                if v2["mean"] > v1["mean"]:
                    self._best_perf[k1] = v2

    def on_before_optimizer_step(
        self, trainer: Trainer, pl_module: LightningModule, optimizer: Optimizer
    ) -> None:
        if trainer.global_step % self.eval_every_opt_step == 0:
            metrics = self.eval_mmlu(pl_module)
            self.best_perf = copy.deepcopy(metrics)
            self.maybe_checkpoint_now(trainer)
            self.log_metrics(metrics, pl_module)

        return super().on_before_optimizer_step(trainer, pl_module, optimizer)

    def maybe_checkpoint_now(self, trainer):
        if self.do_checkpoint and self._checkpoint_now:
            dir_name = trainer.checkpoint_callback.dirpath
            filename = (
                trainer.checkpoint_callback.filename.split("{")[0]
                + f"mmlu_{self.split}_oracle/"
                + f"{self.best_perf['all']['mean']:.004f}.ckpt"
            )
            ckpt_path = os.path.join(dir_name, filename)
            trainer.save_checkpoint(ckpt_path)
            # if self._prev_checkpoint is not None and ckpt_path != self._prev_checkpoint:
            #     os.remove(self._prev_checkpoint)
            self._prev_checkpoint = ckpt_path
        self._checkpoint_now = False

    def on_validation_epoch_end(
        self, trainer: Trainer, pl_module: LightningModule
    ) -> None:
        # log best perf
        if self.best_perf is not None:
            for t, v in self.best_perf.items():
                pl_module.log(
                    f"downstream_best/{self.split}/oracle/mmlu_{t}",
                    v["mean"],
                    on_epoch=True,
                )
        return super().on_validation_epoch_end(trainer, pl_module)

    def log_metrics(self, metrics, pl_module: pl.LightningModule, on_step=True):
        for t, v in metrics.items():
            pl_module.log(
                f"downstream/{self.split}/mmlu_{t}",
                v["mean"],
                on_step=on_step,
            )

    def eval_mmlu(self, pl_module):
        from mttl.evaluators import MMLUEvaluator
        from mttl.datamodule.mmlu_data_module import MMLUDataConfig

        if DEBUG:
            self.eval_mmlu_count += 1
            return {"all": {"mean": self.eval_mmlu_count}}

        if self.evaluator is None:
            mmlu_data_config = MMLUDataConfig(
                model=pl_module.hparams.model,
                predict_batch_size=pl_module.hparams.predict_batch_size,
                max_input_length=pl_module.hparams.max_input_length
                if self.max_input_length is None
                else self.max_input_length,
                max_output_length=pl_module.hparams.max_input_length,  # not necessary
                model_family=pl_module.hparams.model_family,
                finetune_task_name=pl_module.hparams.finetune_task_name,
            )
            self.evaluator = MMLUEvaluator(
                mmlu_data_config,
                split=self.split,
            )

        metrics = self.evaluator.evaluate(pl_module)
        return metrics

    def on_after_backward(self, *args, **kwargs):
        self.val_epoch += 1

        trainer, pl_module = args

        if trainer.global_step < 1:
            return

        if self.val_epoch % self.every_val_epochs != 0:
            return

        from mttl.evaluators import MMLUEvaluator

        evaluator = MMLUEvaluator(
            pl_module.hparams,
            **self.eval_kwargs,
        )
        metrics = evaluator.evaluate(
            pl_module,
            subsample=10,
        )
        pl_module.log(
            "val/mmlu",
            metrics["all"]["mean"],
            on_step=False,
            on_epoch=True,
            prog_bar=True,
        )


class NICallback(cb.Callback):
    def __init__(self, every_val_epochs=1, **kwargs):
        super().__init__()

        self.val_epoch = 0
        self.every_val_epochs = every_val_epochs
        self.eval_kwargs = kwargs

    def on_validation_epoch_end(self, trainer, pl_module) -> None:
        self.val_epoch += 1

        if trainer.global_step == 0:
            return

        if self.val_epoch % self.every_val_epochs != 0:
            return

        from mttl.evaluators import NIEvaluator

        evaluator = NIEvaluator(
            pl_module.hparams,
            num_pos_examples=2,
            **self.eval_kwargs,
        )
        metrics = evaluator.evaluate(
            pl_module,
            eval_batches=50,
        )
        pl_module.log(
            "val/sni",
            metrics["all"]["mean"],
            on_step=False,
            on_epoch=True,
            prog_bar=True,
        )


class MiniProgress(cb.ProgressBar):
    def __init__(self):
        super().__init__()
        self.averager = Averager(0.9)

    def on_train_batch_start(
        self, trainer, pl_module, batch: Any, batch_idx: int
    ) -> None:
        self.time_start = time.time()

    def on_train_batch_end(
        self,
        trainer,
        pl_module,
        outputs,
        batch,
        batch_idx,
    ) -> None:
        self.time_end = time.time()
        metrics = self.get_metrics(trainer, pl_module)
        metrics = {k: v for k, v in metrics.items()}
        it_per_sec = 1 / (self.time_end - self.time_start)

        # num total steps will be min of num_training_batches and max_steps
        if trainer.max_steps > -1:
            num_total_steps = min(
                trainer.num_training_batches * trainer.max_epochs, trainer.max_steps
            )
        else:
            num_total_steps = (
                trainer.num_training_batches // trainer.accumulate_grad_batches
            ) * trainer.max_epochs

        eta = (num_total_steps - batch_idx) / (
            1.0 / ((self.time_end - self.time_start))
        )

        time_metrics = self.averager.update({"it/s": it_per_sec, "eta": eta})
        for k, v in {**metrics, **time_metrics}.items():
            if k == "eta":
                metrics[k] = "{}".format(datetime.timedelta(seconds=v))
            else:
                metrics[k] = "{:.2f}".format(v) if isinstance(v, float) else v

        msg_start = (
            f"Trn - Epc {trainer.current_epoch} / {trainer.global_step} / {num_total_steps}"
            + " | "
        )
        dict_msg = " | ".join([f"{k} -> {v}" for k, v in metrics.items()]) + " | "
        msg = msg_start + dict_msg
        logger.info(msg)

    def on_validation_batch_start(
        self, trainer, pl_module, batch: Any, batch_idx: int
    ) -> None:
        self.time_start = time.time()

    def on_validation_batch_end(
        self,
        trainer,
        pl_module,
        outputs,
        batch,
        batch_idx,
    ) -> None:
        self.time_end = time.time()
        metrics = self.get_metrics(trainer, pl_module)
        metrics = {k: v for k, v in metrics.items()}
        metrics["it/s"] = 1.0 / (self.time_end - self.time_start)
        for k, v in metrics.items():
            metrics[k] = "{:.2f}".format(v) if isinstance(v, float) else v

        msg_start = (
            f"Val - Epc {trainer.current_epoch} / {batch_idx} / {trainer.num_val_batches[0]}"
            + " | "
        )
        dict_msg = " | ".join([f"{k} -> {v}" for k, v in metrics.items()]) + " | "
        msg = msg_start + dict_msg
        logger.info(msg)


class ProgressCallback(cb.TQDMProgressBar):
    def init_sanity_tqdm(self) -> Tqdm:
        """Override this to customize the tqdm bar for the validation sanity run."""
        bar = Tqdm(
            desc="Validation sanity check",
            position=(2 * self.process_position),
            disable=self.is_disabled,
            leave=False,
            dynamic_ncols=True,
            file=sys.stderr,
        )
        return bar

    def init_train_tqdm(self) -> Tqdm:
        """Override this to customize the tqdm bar for training."""
        bar = Tqdm(
            desc="Training",
            position=(2 * self.process_position),
            disable=self.is_disabled,
            leave=True,
            dynamic_ncols=True,
            file=sys.stderr,
            smoothing=0,
        )
        return bar

    def init_predict_tqdm(self) -> Tqdm:
        """Override this to customize the tqdm bar for predicting."""
        bar = Tqdm(
            desc="Predicting",
            position=(2 * self.process_position),
            disable=self.is_disabled,
            leave=True,
            dynamic_ncols=True,
            file=sys.stderr,
            smoothing=0,
        )
        return bar

    def init_validation_tqdm(self) -> Tqdm:
        """Override this to customize the tqdm bar for validation."""
        # The main progress bar doesn't exist in `trainer.validate()`
        has_main_bar = self.trainer.state.fn != "validate"
        bar = Tqdm(
            desc="Validating",
            position=(2 * self.process_position + has_main_bar),
            disable=self.is_disabled,
            leave=False,
            dynamic_ncols=True,
            file=sys.stderr,
        )
        return bar

    def init_test_tqdm(self) -> Tqdm:
        """Override this to customize the tqdm bar for testing."""
        bar = Tqdm(
            desc="Testing",
            position=(2 * self.process_position),
            disable=self.is_disabled,
            leave=True,
            dynamic_ncols=True,
            file=sys.stderr,
        )
        return bar<|MERGE_RESOLUTION|>--- conflicted
+++ resolved
@@ -12,9 +12,9 @@
 from mttl.utils import Averager, logger
 
 
-<<<<<<< HEAD
 DEBUG = False
-=======
+
+
 class RougeCallback(cb.Callback):
     def __init__(self, datamodule, device="cuda"):
         super().__init__()
@@ -38,16 +38,6 @@
         pl_module.log("test/rougeL", rouge, on_epoch=True, prog_bar=True)
 
         return super().on_test_epoch_end(trainer, pl_module)
-
-
-class MMLUCallback(cb.Callback):
-    def __init__(self, every_val_epochs=1, **kwargs):
-        super().__init__()
-
-        self.val_epoch = 0
-        self.every_val_epochs = every_val_epochs
-        self.eval_kwargs = kwargs
->>>>>>> 37759626
 
 
 class MMLUCallback(cb.Callback):
