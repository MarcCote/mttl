--- conflicted
+++ resolved
@@ -154,11 +154,7 @@
         task_names = task_names.union(set(dataset["test"]["Task"]))
 
         self.task_names = sorted(list(task_names))
-<<<<<<< HEAD
-        self.task_to_id = {task: i for i, task in enumerate(task_names)}
-=======
         self.task_to_id = {task: i for i, task in enumerate(self.task_names)}
->>>>>>> 087f7a98
 
         self.collate_fn = DataCollatorForMMLU(
             tokenizer=self.tokenizer,
