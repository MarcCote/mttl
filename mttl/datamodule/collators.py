--- conflicted
+++ resolved
@@ -121,20 +121,12 @@
                     pad_to_multiple_of=self.pad_to_multiple_of,
                 )
             )
+
         targets = tok_sources_plus_labels["input_ids"].clone()
-<<<<<<< HEAD
         targets = torch.masked_fill(
             targets,
             ~tok_sources_plus_labels["attention_mask"].bool(),
             self.label_pad_token_id,
-=======
-        targets = (
-            torch.masked_fill(
-                targets,
-                ~tok_sources_plus_labels["attention_mask"].bool(),
-                self.label_pad_token_id,
-            )
->>>>>>> fec0901e
         )
 
         if not self.train_on_inputs:
