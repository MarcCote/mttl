from dataclasses import dataclass
from transformers import AutoTokenizer
from transformers.tokenization_utils_base import PaddingStrategy
from typing import List, Union, Optional
import torch

from mttl.dataloader.data_utils import ExampleInfo


@dataclass
class DefaultCollator:
    """Simple collator

    Converts a batch of examples into a batch of inputs and labels for a sequence to sequence task.
    If model_family is "gpt", then the inputs and outputs are constructed for a causal language model,
    e.g. concatenated in a single string and labels are set to be -100 for all tokens in the input.
    """

    tokenizer: AutoTokenizer
    padding: Union[bool, str, PaddingStrategy] = True
    max_input_length: Optional[int] = None
    max_output_length: Optional[int] = None
    pad_to_multiple_of: Optional[int] = None
    label_pad_token_id: int = -100
    return_tensors: str = "pt"
    model_family: str = "seq2seq"
    train_on_inputs: bool = False

    def enforce_eos(self, targets):
        # simulate the default behaviour of LLamatokenizer, when adding eos token and truncating: the last token must always be eos
        # make sure the last token is eos
        if self.tokenizer.padding_side == "left":
            targets[(torch.arange(targets.shape[0]), -1)] = self.tokenizer.eos_token_id
        else:
            # make sure last token is eos if not -100
            targets[(torch.arange(targets.shape[0]), -1)] = torch.where(
                targets[(torch.arange(targets.shape[0]), -1)]
                != self.label_pad_token_id,
                self.tokenizer.eos_token_id,
                self.label_pad_token_id,
            )
        return targets

    def prepare_inputs_for_seq2seq_family(self, sources, labels):
        output_batch = {}
        if self.max_input_length > 0:
            tokenized_labels = (
                self.tokenizer(
                    labels,
                    max_length=self.max_output_length,
                    padding=self.padding,
                    return_tensors=self.return_tensors,
                    truncation=True,
                )
            )
            tokenized_sources = self.tokenizer(
                sources,
                max_length=self.max_input_length,
                padding=self.padding,
                return_tensors=self.return_tensors,
                truncation=True,
                pad_to_multiple_of=self.pad_to_multiple_of,
            )
        else:
            tokenized_labels = (
                self.tokenizer(
                    labels, padding="longest", return_tensors=self.return_tensors
                )
            )
            tokenized_sources = self.tokenizer(
                sources,
                padding="longest",
                return_tensors=self.return_tensors,
                pad_to_multiple_of=self.pad_to_multiple_of,
            )
        label_mask = tokenized_labels["attention_mask"].bool()
        masked_labels = (
            tokenized_labels["input_ids"].masked_fill(
                ~label_mask, self.label_pad_token_id
            )
        )
        output_batch["input_ids"] = tokenized_sources["input_ids"]
        output_batch["attention_mask"] = tokenized_sources["attention_mask"]
        output_batch["labels"] = masked_labels
        return output_batch

    def prepare_inputs_for_gpt_family(self, sources, labels):
        # Add eos token
        labels = [l + " " + self.tokenizer.eos_token for l in labels]

        output_batch = {}
        if self.max_input_length > 0:
            tokenized_sources = self.tokenizer(
                sources,
                max_length=self.max_input_length,
                padding=self.padding,
                return_tensors=self.return_tensors,
                truncation=True,
            )
            tok_sources_plus_labels = (
                self.tokenizer(
                    [i + t for i, t in zip(sources, labels)],
                    max_length=self.max_input_length,
                    padding=self.padding,
                    return_tensors=self.return_tensors,
                    truncation=True,
                    pad_to_multiple_of=self.pad_to_multiple_of,
                )
            )
        else:
            tokenized_sources = self.tokenizer(
                sources,
                padding="longest",
                return_tensors=self.return_tensors,
            )
            tok_sources_plus_labels = (
                self.tokenizer(
                    [i + t for i, t in zip(sources, labels)],
                    padding="longest",
                    return_tensors=self.return_tensors,
                    pad_to_multiple_of=self.pad_to_multiple_of,
                )
            )

        targets = tok_sources_plus_labels["input_ids"].clone()
<<<<<<< HEAD
        targets = (
            torch.masked_fill(
                targets,
                ~tok_sources_plus_labels["attention_mask"].bool(),
                self.label_pad_token_id,
            )
=======
        targets = torch.masked_fill(
            targets,
            ~tok_sources_plus_labels["attention_mask"].bool(),
            self.label_pad_token_id,
>>>>>>> 6424154d
        )

        if not self.train_on_inputs:
            # mask targets positions corresponding to the inputs
            input_len = tokenized_sources["attention_mask"].int().sum(-1)
            pad_tokens = tok_sources_plus_labels["attention_mask"].shape[
                1
            ] - tok_sources_plus_labels["attention_mask"].int().sum(-1)
            mask = torch.zeros(
                tok_sources_plus_labels["attention_mask"].shape[0],
                tok_sources_plus_labels["attention_mask"].shape[1] + 1,
            )
            # handle right padding here!
            if self.tokenizer.padding_side == "left":
                offset = torch.clamp(pad_tokens + input_len, max=self.max_input_length)
            else:
                offset = input_len

            mask[(torch.arange(mask.shape[0]), offset)] = 1
            mask = mask.cumsum(dim=1).bool()
            mask = mask[:, :-1]
            targets = (
                torch.masked_fill(targets, ~mask, self.label_pad_token_id)
            )
<<<<<<< HEAD
=======

        if getattr(self.tokenizer, "mttl_enforces_eos", False):
            targets = self.enforce_eos(targets)
>>>>>>> 6424154d

        output_batch["input_ids"] = tok_sources_plus_labels["input_ids"]
        output_batch["attention_mask"] = tok_sources_plus_labels["attention_mask"]
        output_batch["labels"] = targets
        return output_batch

    def __call__(self, batch: List[ExampleInfo]):
        sources = [b.input for b in batch]
        labels = [b.target for b in batch]
        hashes = [b.hash for b in batch]
        task_ids = [b.task_id for b in batch]
        instruction_hashes = [b.instruction_hash for b in batch]

        output_batch = (
            self.prepare_inputs_for_gpt_family(sources, labels)
            if self.model_family == "gpt"
            else self.prepare_inputs_for_seq2seq_family(sources, labels)
        )
        output_batch["hashes"] = hashes
        output_batch["instruction_hashes"] = instruction_hashes
        output_batch["task_ids"] = torch.LongTensor(task_ids)
        return output_batch<|MERGE_RESOLUTION|>--- conflicted
+++ resolved
@@ -123,19 +123,10 @@
             )
 
         targets = tok_sources_plus_labels["input_ids"].clone()
-<<<<<<< HEAD
-        targets = (
-            torch.masked_fill(
-                targets,
-                ~tok_sources_plus_labels["attention_mask"].bool(),
-                self.label_pad_token_id,
-            )
-=======
         targets = torch.masked_fill(
             targets,
             ~tok_sources_plus_labels["attention_mask"].bool(),
             self.label_pad_token_id,
->>>>>>> 6424154d
         )
 
         if not self.train_on_inputs:
@@ -160,12 +151,9 @@
             targets = (
                 torch.masked_fill(targets, ~mask, self.label_pad_token_id)
             )
-<<<<<<< HEAD
-=======
 
         if getattr(self.tokenizer, "mttl_enforces_eos", False):
             targets = self.enforce_eos(targets)
->>>>>>> 6424154d
 
         output_batch["input_ids"] = tok_sources_plus_labels["input_ids"]
         output_batch["attention_mask"] = tok_sources_plus_labels["attention_mask"]
