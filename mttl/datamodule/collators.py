from dataclasses import dataclass
from transformers import AutoTokenizer
from transformers.tokenization_utils_base import PaddingStrategy
from typing import List, Union, Optional
import torch

from mttl.dataloader.data_utils import ExampleInfo


@dataclass
class DefaultCollator:
    tokenizer: AutoTokenizer
    padding: Union[bool, str, PaddingStrategy] = True
    max_input_length: Optional[int] = None
    max_output_length: Optional[int] = None
    pad_to_multiple_of: Optional[int] = None
    label_pad_token_id: int = -100
    return_tensors: str = "pt"
    model_family: str = "seq2seq"

    def prepare_inputs_for_seq2seq_family(self, sources, labels):
        output_batch = {}
        tokenized_labels = self.tokenizer(
            labels,
            max_length=self.max_output_length,
            padding=self.padding,
            return_tensors=self.return_tensors,
            truncation=True,
        )
        tokenized_sources = self.tokenizer(
            sources,
            max_length=self.max_input_length,
            padding=self.padding,
            return_tensors=self.return_tensors,
            truncation=True,
            pad_to_multiple_of=self.pad_to_multiple_of,
        )
        label_mask = tokenized_labels["attention_mask"].bool()
        masked_labels = tokenized_labels["input_ids"].masked_fill(
            ~label_mask, self.label_pad_token_id
        )
        output_batch["input_ids"] = tokenized_sources["input_ids"]
        output_batch["attention_mask"] = tokenized_sources["attention_mask"]
        output_batch["labels"] = masked_labels
        return output_batch

    def prepare_inputs_for_gpt_family(self, sources, labels):
        # Add eos token
        labels = [l + " " + self.tokenizer.eos_token for l in labels]

        output_batch = {}
        tokenized_sources = self.tokenizer(
            sources,
            max_length=self.max_input_length,
            padding=self.padding,
            return_tensors=self.return_tensors,
            truncation=True,
        )
        tok_sources_plus_labels = self.tokenizer(
            [i + t for i, t in zip(sources, labels)],
            max_length=self.max_input_length,
            padding=self.padding,
            return_tensors=self.return_tensors,
            truncation=True,
            pad_to_multiple_of=self.pad_to_multiple_of,
        )

        targets = tok_sources_plus_labels["input_ids"].clone()
        targets = torch.masked_fill(
            targets,
            ~tok_sources_plus_labels["attention_mask"].bool(),
            self.label_pad_token_id
        )

<<<<<<< HEAD
        targets = tok_sources_plus_labels["input_ids"].clone()
        targets = torch.masked_fill(targets, ~mask, self.label_pad_token_id)
        # simulate the default behaviour of LLamatokenizer, when adding eos token and truncating: the last token must always be eos
        # make sure the alst token is eos
        targets[(torch.arange(targets.shape[0]), - 1)] = self.tokenizer.eos_token_id
=======
        if not self.train_on_inputs:
            # mask targets positions corresponding to the inputs
            input_len = tokenized_sources["attention_mask"].int().sum(-1)
            pad_tokens = tok_sources_plus_labels["attention_mask"].shape[
                1
            ] - tok_sources_plus_labels["attention_mask"].int().sum(-1)
            mask = torch.zeros(
                tok_sources_plus_labels["attention_mask"].shape[0],
                tok_sources_plus_labels["attention_mask"].shape[1] + 1,
            )
            # handle right padding here!
            if self.tokenizer.padding_side == "left":
                offset = torch.clamp(pad_tokens + input_len, max=self.max_input_length)
            else:
                offset = input_len

            mask[(torch.arange(mask.shape[0]), offset)] = 1
            mask = mask.cumsum(dim=1).bool()
            mask = mask[:, :-1]
            targets = torch.masked_fill(targets, ~mask, self.label_pad_token_id)
>>>>>>> a984050c

        output_batch["input_ids"] = tok_sources_plus_labels["input_ids"]
        output_batch["attention_mask"] = tok_sources_plus_labels["attention_mask"]
        output_batch["labels"] = targets
        return output_batch

    def __call__(self, batch: List[ExampleInfo]):
        sources = [b.input for b in batch]
        labels = [b.target for b in batch]
        hashes = [b.hash for b in batch]
        task_ids = [b.task_id for b in batch]
        instruction_hashes = [b.instruction_hash for b in batch]

        output_batch = (
            self.prepare_inputs_for_gpt_family(sources, labels)
            if self.model_family == "gpt"
            else self.prepare_inputs_for_seq2seq_family(sources, labels)
        )
        output_batch["hashes"] = hashes
        output_batch["instruction_hashes"] = instruction_hashes
        output_batch["task_ids"] = torch.LongTensor(task_ids)
        return output_batch<|MERGE_RESOLUTION|>--- conflicted
+++ resolved
@@ -17,6 +17,7 @@
     label_pad_token_id: int = -100
     return_tensors: str = "pt"
     model_family: str = "seq2seq"
+    train_on_inputs: bool = False
 
     def prepare_inputs_for_seq2seq_family(self, sources, labels):
         output_batch = {}
@@ -72,13 +73,6 @@
             self.label_pad_token_id
         )
 
-<<<<<<< HEAD
-        targets = tok_sources_plus_labels["input_ids"].clone()
-        targets = torch.masked_fill(targets, ~mask, self.label_pad_token_id)
-        # simulate the default behaviour of LLamatokenizer, when adding eos token and truncating: the last token must always be eos
-        # make sure the alst token is eos
-        targets[(torch.arange(targets.shape[0]), - 1)] = self.tokenizer.eos_token_id
-=======
         if not self.train_on_inputs:
             # mask targets positions corresponding to the inputs
             input_len = tokenized_sources["attention_mask"].int().sum(-1)
@@ -99,7 +93,16 @@
             mask = mask.cumsum(dim=1).bool()
             mask = mask[:, :-1]
             targets = torch.masked_fill(targets, ~mask, self.label_pad_token_id)
->>>>>>> a984050c
+        
+        
+        # simulate the default behaviour of LLamatokenizer, when adding eos token and truncating: the last token must always be eos
+        # make sure the last token is eos
+        if self.tokenizer.padding_side == "left":
+            targets[(torch.arange(targets.shape[0]), - 1)] = self.tokenizer.eos_token_id
+        else:
+            # make sure last token is eos if not -100
+            targets[(torch.arange(targets.shape[0]), - 1)] = torch.where( targets[(torch.arange(targets.shape[0]), - 1)] != self.label_pad_token_id, self.tokenizer.eos_token_id, self.label_pad_token_id)
+                
 
         output_batch["input_ids"] = tok_sources_plus_labels["input_ids"]
         output_batch["attention_mask"] = tok_sources_plus_labels["attention_mask"]
