--- conflicted
+++ resolved
@@ -5,15 +5,9 @@
                
 def get_tokenizer(config, for_generation=False):
     if "llama" in config.model:
-<<<<<<< HEAD
         tokenizer = LlamaTokenizer.from_pretrained(config.model)
         # tokenizer.model_max_length = int(1e9)
         tokenizer.pad_token_id = 0 
-=======
-        tokenizer = LlamaTokenizerFast.from_pretrained(config.model)
-        # tokenizer.model_max_length = int(1e9)
-        tokenizer.pad_token_id = 0
->>>>>>> 06ef1851
         if not config.model_family == "gpt":
             raise ValueError(
                 "We detected a Llama model, but model_family != 'gpt', fix your config!"
