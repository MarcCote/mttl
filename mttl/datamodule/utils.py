<<<<<<< HEAD
import torch
from transformers import AutoTokenizer, LlamaTokenizer
=======
import logging
from transformers import AutoTokenizer
>>>>>>> 4a72d23c


def get_tokenizer(config):
    if config.model=="yahma/llama-7b-hf":        
        tokenizer = LlamaTokenizer.from_pretrained(config.model)
        tokenizer.pad_token_id = 0 
        tokenizer.padding_side = 'left'
        return tokenizer
    
    tokenizer = AutoTokenizer.from_pretrained(config.model, use_fast=True)
    tokenizer.model_max_length = int(1e9)

    if config.model_family == 'gpt':
        tokenizer.padding_side = 'left'

    if tokenizer.pad_token_id is None:
        # no padding token, use EOS token instead!
        logging.warn("Setting pad_token_id to 0, given that pad_token_id was not detected.")
        tokenizer.pad_token_id = 0

<<<<<<< HEAD

def prepare_inputs_for_gpt_family(batch: dict, tokenizer: AutoTokenizer):
    input_ids, labels = batch['input_ids'], batch['labels']
    eos_tokens = torch.full((labels.shape[0], 1), tokenizer.eos_token_id, device=labels.device)
    labels = torch.cat((labels, eos_tokens), dim=-1) # add eos token to labels
    padded_labels = torch.where((labels == -100), tokenizer.pad_token_id, labels)
    padded_input_ids = torch.full_like(input_ids, -100)
    batch['input_ids'] = torch.cat((input_ids, padded_labels), dim=-1)
    batch['labels'] = torch.cat((padded_input_ids, labels), dim=-1)
    batch['attention_mask'] = torch.cat((batch['attention_mask'], (labels != -100)), dim=-1)
    if 'position_ids' in batch:
        batch['position_ids'] = batch['attention_mask'].cumsum(-1) - 1
        batch['position_ids'].masked_fill_(batch['attention_mask'] == 0, 1)
    return batch
=======
    tokenizer.add_eos_token = False
    return tokenizer
>>>>>>> 4a72d23c
<|MERGE_RESOLUTION|>--- conflicted
+++ resolved
@@ -1,10 +1,5 @@
-<<<<<<< HEAD
-import torch
+import logging
 from transformers import AutoTokenizer, LlamaTokenizer
-=======
-import logging
-from transformers import AutoTokenizer
->>>>>>> 4a72d23c
 
 
 def get_tokenizer(config):
@@ -25,22 +20,5 @@
         logging.warn("Setting pad_token_id to 0, given that pad_token_id was not detected.")
         tokenizer.pad_token_id = 0
 
-<<<<<<< HEAD
-
-def prepare_inputs_for_gpt_family(batch: dict, tokenizer: AutoTokenizer):
-    input_ids, labels = batch['input_ids'], batch['labels']
-    eos_tokens = torch.full((labels.shape[0], 1), tokenizer.eos_token_id, device=labels.device)
-    labels = torch.cat((labels, eos_tokens), dim=-1) # add eos token to labels
-    padded_labels = torch.where((labels == -100), tokenizer.pad_token_id, labels)
-    padded_input_ids = torch.full_like(input_ids, -100)
-    batch['input_ids'] = torch.cat((input_ids, padded_labels), dim=-1)
-    batch['labels'] = torch.cat((padded_input_ids, labels), dim=-1)
-    batch['attention_mask'] = torch.cat((batch['attention_mask'], (labels != -100)), dim=-1)
-    if 'position_ids' in batch:
-        batch['position_ids'] = batch['attention_mask'].cumsum(-1) - 1
-        batch['position_ids'].masked_fill_(batch['attention_mask'] == 0, 1)
-    return batch
-=======
     tokenizer.add_eos_token = False
-    return tokenizer
->>>>>>> 4a72d23c
+    return tokenizer