import numpy as np
import torch

from pytorch_lightning import LightningDataModule
from torch.utils.data import DataLoader
from transformers import AutoTokenizer
from datasets import load_dataset

import random
import string
from typing import Optional
import pkg_resources
from dataclasses import dataclass


from mttl.datamodule.utils import get_tokenizer
from mttl.datamodule.collators import DefaultCollator
from mttl.utils import hash_example, logger


@dataclass
class DataCollatorForNI(DefaultCollator):
    tokenizer: AutoTokenizer
    padding: bool = True
    max_input_length: Optional[int] = 1024
    max_output_length: Optional[int] = 128
    pad_to_multiple_of: Optional[int] = None
    label_pad_token_id: int = -100
    return_tensors: str = "pt"
    add_task_name: bool = False
    add_task_definition: bool = True
    num_pos_examples: int = 0
    num_neg_examples: int = 0
    add_explanation: bool = False
    tk_instruct: bool = False
    model_family: str = None
    task_to_id: dict = None

    def __call__(self, batch, return_tensors=None):
        if return_tensors is None:
            return_tensors = self.return_tensors

        sources = []
        for instance in batch:
            if self.tk_instruct:
                all_valid_encodings = [
                    # instruction only
                    {
                        "add_task_name": False,
                        "add_task_definition": True,
                        "num_pos_examples": 0,
                        "num_neg_examples": 0,
                        "add_explanation": False,
                    },
                    # example only
                    {
                        "add_task_name": False,
                        "add_task_definition": False,
                        "num_pos_examples": 2,
                        "num_neg_examples": 0,
                        "add_explanation": False,
                    },
                    # instruction + pos examples
                    {
                        "add_task_name": False,
                        "add_task_definition": True,
                        "num_pos_examples": 2,
                        "num_neg_examples": 0,
                        "add_explanation": False,
                    },
                    # instruction + pos examples + neg examples
                    {
                        "add_task_name": False,
                        "add_task_definition": True,
                        "num_pos_examples": 2,
                        "num_neg_examples": 2,
                        "add_explanation": False,
                    },
                    # instruction + pos (w. explanation)
                    {
                        "add_task_name": False,
                        "add_task_definition": True,
                        "num_pos_examples": 2,
                        "num_neg_examples": 0,
                        "add_explanation": True,
                    },
                ]
                encoding_schema = random.choice(all_valid_encodings)
                add_task_name = encoding_schema["add_task_name"]
                add_task_definition = encoding_schema["add_task_definition"]
                num_pos_examples = encoding_schema["num_pos_examples"]
                num_neg_examples = encoding_schema["num_neg_examples"]
                add_explanation = encoding_schema["add_explanation"]
            else:
                add_task_name = self.add_task_name
                add_task_definition = self.add_task_definition
                num_pos_examples = self.num_pos_examples
                num_neg_examples = self.num_neg_examples
                add_explanation = self.add_explanation

            task_input = ""
            # add the input first.
            task_input += "Now complete the following example -\n"
            task_input += f"Input: {instance['Instance']['input'].strip()}"
            if not task_input[-1] in string.punctuation:
                task_input += "."
            task_input += "\n"
            task_input += "Output:"

            task_name = ""
            if add_task_name:
                task_name += instance["Task"] + ". "

            definition = ""
            if add_task_definition:
                if isinstance(instance["Definition"], list):
                    definition = "Definition: " + instance["Definition"][0].strip()
                else:
                    definition = "Definition: " + instance["Definition"].strip()
                if not definition[-1] in string.punctuation:
                    definition += "."
                definition += "\n\n"

            # try to add positive examples.
            pos_examples = []
            for idx, pos_example in enumerate(
                instance["Positive Examples"][:num_pos_examples]
            ):
                pos_example_str = f" Positive Example {idx+1} -\n"
                pos_example_str += f"Input: {pos_example['input'].strip()}"
                if not pos_example_str[-1] in string.punctuation:
                    pos_example_str += "."
                pos_example_str += "\n"
                pos_example_str += f" Output: {pos_example['output'].strip()}"
                if not pos_example_str[-1] in string.punctuation:
                    pos_example_str += "."
                # add eos token
                pos_example_str += " " + self.tokenizer.eos_token
                # end add eos token
                pos_example_str += "\n"
                if add_explanation and "explanation" in pos_example:
                    pos_example_str += (
                        f" Explanation: {pos_example['explanation'].strip()}"
                    )
                    if not pos_example_str[-1] in string.punctuation:
                        pos_example_str += "."
                    pos_example_str += "\n"
                pos_example_str += "\n"
                if (
                    len(
                        self.tokenizer(
                            definition
                            + " ".join(pos_examples)
                            + pos_example_str
                            + task_input
                        )["input_ids"]
                    )
                    <= self.max_input_length
                ):
                    pos_examples.append(pos_example_str)
                else:
                    break

            # try to add negative examples.
            neg_examples = []
            for idx, neg_example in enumerate(
                instance["Negative Examples"][:num_neg_examples]
            ):
                neg_example_str = f" Negative Example {idx+1} -\n"
                neg_example_str += f"Input: {neg_example['input'].strip()}"
                if not neg_example_str[-1] in string.punctuation:
                    neg_example_str += "."
                neg_example_str += "\n"
                neg_example_str += f" Output: {neg_example['output'].strip()}"
                if not neg_example_str[-1] in string.punctuation:
                    neg_example_str += "."
                # add eos token
                neg_example_str += " " + self.tokenizer.eos_token
                # end add eos token
                neg_example_str += "\n"
                if add_explanation and "explanation" in neg_example:
                    neg_example_str += (
                        f" Explanation: {neg_example['explanation'].strip()}"
                    )
                    if not neg_example_str[-1] in string.punctuation:
                        neg_example_str += "."
                    neg_example_str += "\n"
                neg_example_str += "\n"
                if (
                    len(
                        self.tokenizer(
                            definition
                            + " ".join(pos_examples)
                            + " ".join(neg_examples)
                            + neg_example_str
                            + task_input
                        )["input_ids"]
                    )
                    <= self.max_input_length
                ):
                    neg_examples.append(neg_example_str)
                else:
                    break

            source = (
                task_name
                + definition
                + "".join(pos_examples)
                + "".join(neg_examples)
                + task_input
            )
            tokenized_source = self.tokenizer(source)["input_ids"]
            if len(tokenized_source) <= self.max_input_length:
                sources.append(source)
            else:
                tokenized_task_input = self.tokenizer(
                    "\nOutput:", add_special_tokens=False
                )["input_ids"]
                sources.append(
                    self.tokenizer.decode(
                        tokenized_source[
                            : self.max_input_length - len(tokenized_task_input)
                        ],
                        skip_special_tokens=True,
                    )
                    + "\nOutput:"
                )

        output_batch = {}

        # Randomly select one reference if multiple are provided.
        labels = [random.choice(ex["Instance"]["output"]) for ex in batch]
        # Add space for auto-regressive model tokenization
        labels = [" " + l for l in labels]

        output_batch = (
            self.prepare_inputs_for_gpt_family(sources, labels)
            if self.model_family == "gpt"
            else self.prepare_inputs_for_seq2seq_family(sources, labels)
        )

        task_names = [ex["Task"] for ex in batch]
        output_batch["task_names"] = task_names
        output_batch["task_ids"] = torch.LongTensor(
            [self.task_to_id[task] for task in task_names]
        )
        output_batch["labels_texts"] = labels
        output_batch["hashes"] = [hash_example(i + o) for i, o in zip(sources, labels)]
        output_batch["instruction_hashes"] = [hash_example(i) for i in sources]
        return output_batch


class NIOriginalDataModule(LightningDataModule):
    def train_dataloader(self):
        return DataLoader(
            self.train_dataset,
            batch_size=self.config.train_batch_size,
            num_workers=16,
            pin_memory=True,
            persistent_workers=True,
            shuffle=True,
            collate_fn=self.collate_fn,
        )

    def val_dataloader(self):
        return DataLoader(
            self.val_dataset,
            batch_size=self.config.predict_batch_size,
            num_workers=16,
            pin_memory=True,
            shuffle=False,
            persistent_workers=True,
            collate_fn=self.collate_fn,
        )

    def test_dataloader(self, subsample=-1):
        if subsample > 0:
            from mttl.datamodule import take_n_examples_per_task

            indices = take_n_examples_per_task(
                list(self.test_dataset["Task"]), n=subsample, rng=self.rng
            )
            test_dataset = self.test_dataset.select(indices)
        else:
            test_dataset = self.test_dataset
            
        return DataLoader(
            test_dataset,
            batch_size=self.config.predict_batch_size,
            shuffle=False,
            num_workers=16,
            pin_memory=True,
            persistent_workers=True,
            collate_fn=self.collate_fn,
        )

    def __init__(self, config, data_dir=None, for_generation=False):
        super().__init__()

        self.config = config
        self.dataset_reader = None
        self.data_dir = data_dir or config.data_dir
        self.for_generation = for_generation
<<<<<<< HEAD
        self.tokenizer = get_tokenizer(config, for_generation=for_generation)
=======
        self.rng = np.random.RandomState(config.seed)
        self.tokenizer = get_tokenizer(config)
>>>>>>> 7ec4b327
        self.setup_dataset()

    def setup_dataset(self):
        filename = pkg_resources.resource_filename(
            __name__, "../dataloader/ni_original_dataset.py"
        )

        # if we are fine-tuning, we have to load ~1000 instances,
        # in order to be able to select the ones in training and in the valid set.
        dataset = load_dataset(
            filename,
            data_dir=self.data_dir,
            max_num_instances_per_task=(
                self.config.max_num_instances_per_task
                if self.config.finetune_task_name is None
                else self.config.max_num_instances_per_task * 2
            ),
        )

        if self.config.finetune_task_name is None:
            train_tasks = set(dataset["train"]["Task"])
            validation_tasks = set(dataset["validation"]["Task"])
            test_tasks = set(dataset["test"]["Task"])
            all_tasks = train_tasks.union(validation_tasks).union(test_tasks)

            self.task_names = list(sorted(all_tasks)))
            self.task_to_id = {task: i for i, task in enumerate(self.task_names)}
            self.train_dataset = dataset["train"]
            self.val_dataset = dataset["validation"]
            self.test_dataset = dataset["test"]
        else:
            # take only the examples from the task we want to finetune on.
            self.task_names = [self.config.finetune_task_name]
            self.task_to_id = {self.config.finetune_task_name: 0}
            train_indices = np.where(
                np.array(dataset["train"]["Task"]) == self.config.finetune_task_name
            )[0].tolist()
            valid_indices = np.where(
                np.array(dataset["validation"]["Task"])
                == self.config.finetune_task_name
            )[0].tolist()
            test_indices = np.where(
                np.array(dataset["test"]["Task"]) == self.config.finetune_task_name
            )[0].tolist()
            self.train_dataset = dataset["train"].select(train_indices)
            self.val_dataset = dataset["validation"].select(valid_indices)
            self.test_dataset = dataset["test"].select(test_indices)
            # we have to pick some examples from the validation set
            if len(self.train_dataset) == 0:
                self.train_dataset = self.val_dataset.select(
                    range(self.config.max_num_instances_per_task)
                )
                self.val_dataset = self.val_dataset.select(
                    range(
                        self.config.max_num_instances_per_task,
                        len(self.val_dataset),
                    )
                )

        self.collate_fn = DataCollatorForNI(
            tokenizer=self.tokenizer,
            padding="longest",
            max_input_length=self.config.max_input_length,
            max_output_length=self.config.max_output_length,
            num_pos_examples=self.config.num_pos_examples,
            add_task_definition=self.config.use_task_descriptions,
            pad_to_multiple_of=8,
            return_tensors="pt",
            model_family=self.config.model_family
            if not self.for_generation
            else "seq2seq",
            task_to_id=self.task_to_id,
        )
        logger.info("Training examples: {}".format(len(self.train_dataset)))
        logger.info("Validation examples: {}".format(len(self.val_dataset)))
        logger.info("Test examples: {}".format(len(self.test_dataset)))


if __name__ == "__main__":
    from mttl.config import Config

    config = Config.parse()
    config.task_dir = "/datadrive2/sni/tasks"
    config.data_dir = "/datadrive2/sni/"
    config.model = "EleutherAI/gpt-neo-125m"
    datamodule = NIOriginalDataModule(config)
    datamodule.setup()
    print(next(iter(datamodule.train_dataloader())))<|MERGE_RESOLUTION|>--- conflicted
+++ resolved
@@ -301,12 +301,8 @@
         self.dataset_reader = None
         self.data_dir = data_dir or config.data_dir
         self.for_generation = for_generation
-<<<<<<< HEAD
         self.tokenizer = get_tokenizer(config, for_generation=for_generation)
-=======
         self.rng = np.random.RandomState(config.seed)
-        self.tokenizer = get_tokenizer(config)
->>>>>>> 7ec4b327
         self.setup_dataset()
 
     def setup_dataset(self):
@@ -332,7 +328,7 @@
             test_tasks = set(dataset["test"]["Task"])
             all_tasks = train_tasks.union(validation_tasks).union(test_tasks)
 
-            self.task_names = list(sorted(all_tasks)))
+            self.task_names = list(sorted(all_tasks))
             self.task_to_id = {task: i for i, task in enumerate(self.task_names)}
             self.train_dataset = dataset["train"]
             self.val_dataset = dataset["validation"]
