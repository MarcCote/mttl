import numpy as np
import torch

from pytorch_lightning import LightningDataModule
from torch.utils.data import DataLoader
from transformers import AutoTokenizer
from datasets import load_dataset
import json
import tqdm
import os
import random
import string
from typing import Optional
import pkg_resources
from dataclasses import dataclass


from mttl.datamodule.utils import get_tokenizer
from mttl.datamodule.collators import DefaultCollator
from mttl.utils import hash_example, logger


@dataclass
class DataCollatorForNI(DefaultCollator):
    tokenizer: AutoTokenizer
    padding: bool = True
    max_input_length: Optional[int] = 1024
    max_output_length: Optional[int] = 128
    pad_to_multiple_of: Optional[int] = None
    label_pad_token_id: int = -100
    return_tensors: str = "pt"
    add_task_name: bool = False
    add_task_definition: bool = True
    num_pos_examples: int = 0
    num_neg_examples: int = 0
    add_explanation: bool = False
    tk_instruct: bool = False
    model_family: str = None
    task_to_id: dict = None

    def __call__(self, batch, return_tensors=None):
        if return_tensors is None:
            return_tensors = self.return_tensors

        sources = []
        for instance in batch:
            if self.tk_instruct:
                all_valid_encodings = [
                    # instruction only
                    {
                        "add_task_name": False,
                        "add_task_definition": True,
                        "num_pos_examples": 0,
                        "num_neg_examples": 0,
                        "add_explanation": False,
                    },
                    # example only
                    {
                        "add_task_name": False,
                        "add_task_definition": False,
                        "num_pos_examples": 2,
                        "num_neg_examples": 0,
                        "add_explanation": False,
                    },
                    # instruction + pos examples
                    {
                        "add_task_name": False,
                        "add_task_definition": True,
                        "num_pos_examples": 2,
                        "num_neg_examples": 0,
                        "add_explanation": False,
                    },
                    # instruction + pos examples + neg examples
                    {
                        "add_task_name": False,
                        "add_task_definition": True,
                        "num_pos_examples": 2,
                        "num_neg_examples": 2,
                        "add_explanation": False,
                    },
                    # instruction + pos (w. explanation)
                    {
                        "add_task_name": False,
                        "add_task_definition": True,
                        "num_pos_examples": 2,
                        "num_neg_examples": 0,
                        "add_explanation": True,
                    },
                ]
                encoding_schema = random.choice(all_valid_encodings)
                add_task_name = encoding_schema["add_task_name"]
                add_task_definition = encoding_schema["add_task_definition"]
                num_pos_examples = encoding_schema["num_pos_examples"]
                num_neg_examples = encoding_schema["num_neg_examples"]
                add_explanation = encoding_schema["add_explanation"]
            else:
                add_task_name = self.add_task_name
                add_task_definition = self.add_task_definition
                num_pos_examples = self.num_pos_examples
                num_neg_examples = self.num_neg_examples
                add_explanation = self.add_explanation

            task_input = ""
            # add the input first.
            # task_input += "Now complete the following example -\n"
            task_input += f"Input: {instance['Instance']['input'].strip()}"
            if not task_input[-1] in string.punctuation:
                task_input += "."
            task_input += "\n"
            task_input += "Output:"

            task_name = ""
            if add_task_name:
                task_name += instance["Task"] + ". "

            definition = ""
            if add_task_definition:
                if isinstance(instance["Definition"], list):
                    definition = "Task definition: " + instance["Definition"][0].strip()
                else:
                    definition = "Task definition: " + instance["Definition"].strip()
                if not definition[-1] in string.punctuation:
                    definition += "."
                definition += "\n"

            # try to add positive examples.
            pos_examples = []
            for idx, pos_example in enumerate(
                instance["Positive Examples"][:num_pos_examples]
            ):
                pos_example_str = f" Positive Example {idx+1} -\n"
                pos_example_str += f"Input: {pos_example['input'].strip()}"
                if not pos_example_str[-1] in string.punctuation:
                    pos_example_str += "."
                pos_example_str += "\n"
                pos_example_str += f" Output: {pos_example['output'].strip()}"
                if not pos_example_str[-1] in string.punctuation:
                    pos_example_str += "."
                # add eos token
                pos_example_str += " " + self.tokenizer.eos_token
                # end add eos token
                pos_example_str += "\n"
                if add_explanation and "explanation" in pos_example:
                    pos_example_str += (
                        f" Explanation: {pos_example['explanation'].strip()}"
                    )
                    if not pos_example_str[-1] in string.punctuation:
                        pos_example_str += "."
                    pos_example_str += "\n"
                pos_example_str += "\n"
                if self.max_input_length < 0 or (
                    len(
                        self.tokenizer(
                            definition
                            + " ".join(pos_examples)
                            + pos_example_str
                            + task_input
                        )["input_ids"]
                    )
                    <= self.max_input_length
                ):
                    pos_examples.append(pos_example_str)
                else:
                    break

            # try to add negative examples.
            neg_examples = []
            for idx, neg_example in enumerate(
                instance["Negative Examples"][:num_neg_examples]
            ):
                neg_example_str = f" Negative Example {idx+1} -\n"
                neg_example_str += f"Input: {neg_example['input'].strip()}"
                if not neg_example_str[-1] in string.punctuation:
                    neg_example_str += "."
                neg_example_str += "\n"
                neg_example_str += f" Output: {neg_example['output'].strip()}"
                if not neg_example_str[-1] in string.punctuation:
                    neg_example_str += "."
                # add eos token
                neg_example_str += " " + self.tokenizer.eos_token
                # end add eos token
                neg_example_str += "\n"
                if add_explanation and "explanation" in neg_example:
                    neg_example_str += (
                        f" Explanation: {neg_example['explanation'].strip()}"
                    )
                    if not neg_example_str[-1] in string.punctuation:
                        neg_example_str += "."
                    neg_example_str += "\n"
                neg_example_str += "\n"
                if (
                    len(
                        self.tokenizer(
                            definition
                            + " ".join(pos_examples)
                            + " ".join(neg_examples)
                            + neg_example_str
                            + task_input
                        )["input_ids"]
                    )
                    <= self.max_input_length
                ):
                    neg_examples.append(neg_example_str)
                else:
                    break

            source = (
                task_name
                + definition
                + "".join(pos_examples)
                + "".join(neg_examples)
                + task_input
            )
            tokenized_source = self.tokenizer(source)["input_ids"]
            if (
                len(tokenized_source) <= self.max_input_length
                or self.max_input_length < 0
            ):
                sources.append(source)
            else:
                tokenized_task_input = self.tokenizer(
                    "\nOutput:", add_special_tokens=False
                )["input_ids"]
                sources.append(
                    self.tokenizer.decode(
                        tokenized_source[
                            : self.max_input_length - len(tokenized_task_input)
                        ],
                        skip_special_tokens=True,
                    )
                    + "\nOutput:"
                )

        output_batch = {}

        # Randomly select one reference if multiple are provided.
        labels = [random.choice(ex["Instance"]["output"]) for ex in batch]
        instance_ids = [ex["Instance"]["id"] for ex in batch]
        output_batch = (
            self.prepare_inputs_for_gpt_family(sources, labels)
            if self.model_family == "gpt"
            else self.prepare_inputs_for_seq2seq_family(sources, labels)
        )

        task_names = [ex["Task"] for ex in batch]
        output_batch["task_names"] = task_names
        output_batch["task_ids"] = torch.LongTensor(
            [self.task_to_id[task] for task in task_names]
        )
        output_batch["labels_texts"] = labels
        output_batch["hashes"] = [hash_example(i + o) for i, o in zip(sources, labels)]
        output_batch["instruction_hashes"] = [hash_example(i) for i in sources]
        output_batch["instance_ids"] = instance_ids
        return output_batch


class NIOriginalDataModule(LightningDataModule):
    def train_dataloader(self):
        return DataLoader(
            self.train_dataset,
            batch_size=self.config.train_batch_size,
            num_workers=16,
            pin_memory=True,
            persistent_workers=True,
            shuffle=True,
            collate_fn=self.collate_fn,
        )

    def val_dataloader(self):
        return DataLoader(
            self.val_dataset,
            batch_size=self.config.predict_batch_size,
            num_workers=16,
            pin_memory=True,
            shuffle=False,
            persistent_workers=True,
            collate_fn=self.collate_fn,
        )

    def test_dataloader(self, subsample=-1):
        if subsample > 0:
            from mttl.datamodule import take_n_examples_per_task

            indices = take_n_examples_per_task(
                list(self.test_dataset["Task"]), n=subsample, rng=self.rng
            )
            test_dataset = self.test_dataset.select(indices)
        else:
            test_dataset = self.test_dataset

        return DataLoader(
            test_dataset,
            batch_size=self.config.predict_batch_size,
            shuffle=False,
            num_workers=16,
            pin_memory=True,
            persistent_workers=True,
            collate_fn=self.collate_fn,
        )

    def __init__(self, config, data_dir=None, for_generation=False):
        super().__init__()

        self.config = config
        self.dataset_reader = None
        self.data_dir = data_dir or config.data_dir
        self.for_generation = for_generation
        self.tokenizer = get_tokenizer(config, for_generation=for_generation)
        self.rng = np.random.RandomState(config.seed)
        self.tokenizer = get_tokenizer(config, for_generation=for_generation)
        self.setup_dataset()

    def _check_test_references(self):
        # make sure all test instances are in reference file
        reference_file = os.path.join(self.data_dir, "test_references.jsonl")
        eval_instances = {}
        with open(reference_file) as fin:
            for line in fin:
                instance = json.loads(line)
                # if track is not provided in the refernce file, we use set the track to `default` and use the default tokenizer in rouge-score.
                if "track" not in instance:
                    instance["track"] = "default"
                eval_instances[instance["id"]] = instance
        eval_ids = list(eval_instances.keys())
        for element in tqdm.tqdm(
            self.test_dataset,
            desc="Checking test instances",
            total=len(self.test_dataset),
        ):
            id = element["id"]
            assert (
                id in eval_ids
            ), f"{id} not in test references, see https://github.com/allenai/natural-instructions/blob/master/eval/leaderboard/create_reference_file.py"

    def setup_dataset(self):
        filename = pkg_resources.resource_filename(
            __name__, "../dataloader/ni_original_dataset.py"
        )

        # if we are fine-tuning, we have to load ~1000 instances,
        # in order to be able to select the ones in training and in the valid set.
        dataset = load_dataset(
            filename,
            data_dir=self.data_dir,
            max_num_instances_per_task=(
                self.config.max_num_instances_per_task
                if self.config.finetune_task_name is None
                else self.config.max_num_instances_per_task * 2
            ),
        )

        if self.config.finetune_task_name is None:
            train_tasks = set(dataset["train"]["Task"])
            validation_tasks = set(dataset["validation"]["Task"])
            test_tasks = set(dataset["test"]["Task"])
            all_tasks = train_tasks.union(validation_tasks).union(test_tasks)
            self.task_names = list(sorted(all_tasks))
            self.task_to_id = {task: i for i, task in enumerate(self.task_names)}
            self.train_dataset = dataset["train"]
            self.val_dataset = dataset["validation"]
            self.test_dataset = dataset["test"]
        else:
            # take only the examples from the task we want to finetune on.
            self.task_names = [self.config.finetune_task_name]
            self.task_to_id = {self.config.finetune_task_name: 0}
            train_indices = np.where(
                np.array(dataset["train"]["Task"]) == self.config.finetune_task_name
            )[0].tolist()
            valid_indices = np.where(
                np.array(dataset["validation"]["Task"])
                == self.config.finetune_task_name
            )[0].tolist()
            test_indices = np.where(
                np.array(dataset["test"]["Task"]) == self.config.finetune_task_name
            )[0].tolist()
            self.train_dataset = dataset["train"].select(train_indices)
            self.val_dataset = dataset["validation"].select(valid_indices)
            self.test_dataset = dataset["test"].select(test_indices)
            # we have to pick some examples from the validation set
            if len(self.train_dataset) == 0:
                self.train_dataset = self.val_dataset.select(
                    range(self.config.max_num_instances_per_task)
                )
                self.val_dataset = self.val_dataset.select(
                    range(
                        self.config.max_num_instances_per_task,
                        len(self.val_dataset),
                    )
                )

        self.collate_fn = DataCollatorForNI(
            tokenizer=self.tokenizer,
            padding="longest",
            max_input_length=self.config.max_input_length,
            max_output_length=self.config.max_output_length,
            num_pos_examples=self.config.num_pos_examples,
            add_task_definition=self.config.use_task_descriptions,
            pad_to_multiple_of=8,
            return_tensors="pt",
            model_family=self.config.model_family
            if not self.for_generation
            else "seq2seq",
            task_to_id=self.task_to_id,
        )
        logger.info("Training examples: {}".format(len(self.train_dataset)))
        logger.info("Validation examples: {}".format(len(self.val_dataset)))
        logger.info("Test examples: {}".format(len(self.test_dataset)))

<<<<<<< HEAD
        # make sure all test instances are in reference file
        reference_file = os.path.join(self.data_dir, "test_references.jsonl")
        eval_instances = {}
        with open(reference_file) as fin:
            for line in fin:
                instance = json.loads(line)
                # if track is not provided in the refernce file, we use set the track to `default` and use the default tokenizer in rouge-score.
                if "track" not in instance:
                    instance["track"] = "default"
                eval_instances[instance["id"]] = instance
        eval_ids = list(eval_instances.keys())
        for element in tqdm.tqdm(
            self.test_dataset,
            desc="Checking test instances",
            total=len(self.test_dataset),
        ):
            id = element["id"]
            assert (
                id in eval_ids
            ), f"{id} not in test references, see https://github.com/allenai/natural-instructions/blob/master/eval/leaderboard/create_reference_file.py"
=======
        self._check_test_references()
>>>>>>> 06ef1851


if __name__ == "__main__":
    from mttl.config import Config

    config = Config.parse()
    config.task_dir = "/datadrive2/sni/tasks"
    config.data_dir = "/datadrive2/sni/"
    config.model = "EleutherAI/gpt-neo-125m"
    datamodule = NIOriginalDataModule(config)
    datamodule.setup()
    print(next(iter(datamodule.train_dataloader())))<|MERGE_RESOLUTION|>--- conflicted
+++ resolved
@@ -406,30 +406,7 @@
         logger.info("Validation examples: {}".format(len(self.val_dataset)))
         logger.info("Test examples: {}".format(len(self.test_dataset)))
 
-<<<<<<< HEAD
-        # make sure all test instances are in reference file
-        reference_file = os.path.join(self.data_dir, "test_references.jsonl")
-        eval_instances = {}
-        with open(reference_file) as fin:
-            for line in fin:
-                instance = json.loads(line)
-                # if track is not provided in the refernce file, we use set the track to `default` and use the default tokenizer in rouge-score.
-                if "track" not in instance:
-                    instance["track"] = "default"
-                eval_instances[instance["id"]] = instance
-        eval_ids = list(eval_instances.keys())
-        for element in tqdm.tqdm(
-            self.test_dataset,
-            desc="Checking test instances",
-            total=len(self.test_dataset),
-        ):
-            id = element["id"]
-            assert (
-                id in eval_ids
-            ), f"{id} not in test references, see https://github.com/allenai/natural-instructions/blob/master/eval/leaderboard/create_reference_file.py"
-=======
         self._check_test_references()
->>>>>>> 06ef1851
 
 
 if __name__ == "__main__":
