--- conflicted
+++ resolved
@@ -554,11 +554,7 @@
             evaluators["bbh-fast"] = DirectBBHEvaluatorFast(
                 config, generation_kwargs=generation_kwargs
             )
-<<<<<<< HEAD
-        elif task == "arc_easy":
-=======
         elif task in ["arc-easy", "ai2_arc_ARC_Easy_1_0_0"]:
->>>>>>> 57d92c0d
             config = ArcDataConfig(
                 **common_kwargs,
                 arc_type="ARC-Easy",
@@ -566,11 +562,7 @@
             evaluators["arc_easy"] = ArcEvaluator(
                 config, generation_kwargs=generation_kwargs
             )
-<<<<<<< HEAD
-        elif task == "arc_challenge":
-=======
         elif task in ["arc-challenge", "ai2_arc_ARC_Challenge_1_0_0"]:
->>>>>>> 57d92c0d
             config = ArcDataConfig(
                 **common_kwargs,
                 arc_type="ARC-Challenge",
