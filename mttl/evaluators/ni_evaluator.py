from collections import defaultdict
from copy import deepcopy
import re
import json
import tqdm
import torch
import numpy as np
import pytorch_lightning as pl
from pathlib import Path

from mttl.dataloader.ni_metrics import compute_metrics, compute_grouped_metrics
from mttl.models.utils import transfer_batch_to_device
from mttl.evaluators.base import mean_stderr
<<<<<<< HEAD
=======

>>>>>>> 6424154d

def decode(preds, tokenizer):
    preds[preds == -100] = tokenizer.pad_token_id
    preds = tokenizer.batch_decode(
        preds, skip_special_tokens=True, clean_up_tokenization_spaces=True
    )
    preds = [pred.strip() for pred in preds]
    return preds


def compute_aggregation_and_maybe_save(
    results, predictions, references, eval_instances, track="default", output_file=None
):
    instance_ids = [
        id for id, instance in eval_instances.items() if instance["track"] == track
    ]
    all_results = {}
    print("======== Overall Metrics ========")
    for metric, value in results.items():
        print(f"{metric}: {value}")
<<<<<<< HEAD
        all_results[f"{metric}_{track}_track"] = value

    if "task_category" in eval_instances[instance_ids[0]]:
        all_results['per_category']={}
=======
        all_results[f"{metric}"] = value

    if "task_category" in eval_instances[instance_ids[0]]:
        all_results["per_category"] = {}
>>>>>>> 6424154d
        categories = [
            "_".join(eval_instances[id]["task_category"].lower().split())
            for id in instance_ids
        ]
        results_per_category = compute_grouped_metrics(
            predictions, references, categories, xlingual=(track == "xlingual")
        )
        print("======== Metrics per Category ========")
        for metric, value in results_per_category.items():
            print(f"{metric}: {value}")
<<<<<<< HEAD
            all_results['per_category'][f"{metric}_{track}_track"] = value

    if "task_id" in eval_instances[instance_ids[0]]:
        all_results['per_task'] = {}
=======
            all_results["per_category"][f"{metric}"] = value

    if "task_id" in eval_instances[instance_ids[0]]:
        all_results["per_task"] = {}
>>>>>>> 6424154d
        tasks = [eval_instances[id]["task_id"] for id in instance_ids]
        results_per_task = compute_grouped_metrics(
            predictions, references, tasks, xlingual=(track == "xlingual")
        )
        print("======== Metrics per Task ========")
        for metric, value in results_per_task.items():
            print(f"{metric}: {value}")
<<<<<<< HEAD
            all_results['per_task'][f"{metric}_{track}_track"] = value
=======
            all_results["per_task"][f"{metric}"] = value
>>>>>>> 6424154d

    if output_file:
        with open(output_file, "w") as fout:
            json.dump(all_results, fout, indent=2)
    return all_results


class NIEvaluator(object):
    def __init__(
        self,
        config,
        data_dir=None,
        num_pos_examples=0,
        max_input_length=None,
        pred_output_file_path=None,
        device="cuda",
    ):
        from mttl.datamodule.ni_original_data_module import NIOriginalDataModule

        self.config = deepcopy(config)
        self.device = device
        self.pred_output_file_path = (
            pred_output_file_path  # if not None, will trute generations into it
        )

        # unrestricted input length for SNI pass -1
        if max_input_length is not None:
            self.config.max_input_length = max_input_length
        self.config.max_output_length = 128
        self.config.num_pos_examples = num_pos_examples
        self.config.use_task_descriptions = True

        if data_dir is None:
            data_dir = config.data_dir

        self.data_dir = data_dir
        self.datamodule = NIOriginalDataModule(
            self.config,
            data_dir=data_dir,
            for_generation=True,
        )
        self.datamodule.setup("test")

    def evaluate(self, model, subsample=-1):
        was_train = model.training
        if was_train:
            model.eval()

        tokenizer = self.datamodule.tokenizer
        samples_seen = 0

        # DDP
        if hasattr(model, "module"):
            model = model.module

        all_predictions = []
<<<<<<< HEAD
        task_names = []
=======
        all_task_names = []
>>>>>>> 6424154d
        all_rougeL = []

        dataloader = self.datamodule.test_dataloader(subsample)
        if not self.pred_output_file_path is None:
<<<<<<< HEAD
            path = re.sub(r'/[^/]*$', '', self.pred_output_file_path)
=======
            path = re.sub(r"/[^/]*$", "", self.pred_output_file_path)
>>>>>>> 6424154d
            Path(path).mkdir(parents=True, exist_ok=True)

        pbar = tqdm.tqdm(
            enumerate(dataloader),
            total=len(dataloader),
        )
        eval_instances = {}
        for step, batch in pbar:
            task_name = batch.pop("task_namess", None)
            batch.pop("input_texts", None)
            # we use labels texts here for evaluation, because some tokenizers do not skip
            # pad token when decoding, even if skip_special_tokens=True
            labels_texts = batch.pop("labels_full_seq", None)
            task_ids = batch.pop("task_identifiers", None)
            task_categories = batch.pop("task_categories", None)
<<<<<<< HEAD
            extra_kwargs = {}
            max_length = self.config.max_output_length  # default output length for NI
=======

            extra_kwargs = {}
            max_length = self.config.max_output_length  # default output length for NI

>>>>>>> 6424154d
            for id, category, label_text, task_id in zip(
                batch["instance_ids"], task_categories, labels_texts, task_ids
            ):
                eval_instances[id] = {
                    "id": id,
                    "track": "default",
                    "references": label_text,
                    "task_category": category[0],
                    "task_id": task_id,
                }
<<<<<<< HEAD
=======

>>>>>>> 6424154d
            if self.config.model_family == "gpt":
                max_length += batch["input_ids"].shape[-1]

                extra_kwargs["pad_token_id"] = tokenizer.pad_token_id

            batch = transfer_batch_to_device(batch, self.device)
            with torch.no_grad():
                if isinstance(model, pl.LightningModule):
                    predictions = model.generate(
                        batch,
                        max_length=max_length,
                        generation_config=model.generation_config
                            if not self.config.use_old_gen_config
                            else model.generation_config_old,
                        return_dict_in_generate=True,
                        output_scores=True,
                        **extra_kwargs,
                    )
                else:
                    predictions = model.generate(
                        input_ids=batch["input_ids"],
                        attention_mask=batch["attention_mask"],
                        max_length=max_length,
                        generation_config=model.generation_config,
                        return_dict_in_generate=True,
                        output_scores=True,
                        **extra_kwargs,
                    )

            predictions = predictions.sequences
            if self.config.model_family == "gpt":
                predictions = predictions[:, batch["input_ids"].shape[-1] :]

            predictions = decode(predictions, tokenizer)
            references = labels_texts

<<<<<<< HEAD
            # If we are in a multiprocess environment, the last batch has duplicates
            # if step == len(dataloader) - 1:
            #     predictions = predictions[: len(dataloader.dataset) - samples_seen]
            #     references = references[: len(dataloader.dataset) - samples_seen]
            #     task_name = task_name[: len(dataloader.dataset) - samples_seen]
            # else:
            samples_seen += len(references)

            all_predictions += predictions
            task_names += task_name
=======
            all_predictions += predictions
            all_task_names += task_names
>>>>>>> 6424154d

            eval_metrics = compute_metrics(predictions, references, reduction="none")
            all_rougeL.append(np.mean(eval_metrics["rougeL"]))
            pbar.set_description(
                f"Task: {task_names[0] if task_names else None}, rougeL: {np.mean(all_rougeL):.4f}"
            )

            # save generations to a file
            if self.pred_output_file_path is not None:
                with open(self.pred_output_file_path, "a") as f:
                    for p, id_, tn, r, rouge in zip(
                        predictions,
                        batch["instance_ids"],
<<<<<<< HEAD
                        task_name,
=======
                        task_names,
>>>>>>> 6424154d
                        references,
                        eval_metrics["rougeL"],
                    ):
                        l = {
                            "id": id_,
                            "task_name": tn,
                            "prediction": p,
                            "reference": r,
                            "rougeL": rouge,
                        }
                        f.write(json.dumps(l) + "\n")

        instance_ids = [id for id, instance in eval_instances.items()]
        all_references = [eval_instances[id]["references"] for id in instance_ids]
<<<<<<< HEAD
        eval_metrics = compute_metrics(
            all_predictions, all_references
        )

        if was_train:
            model.train()
            
=======
        eval_metrics = compute_metrics(all_predictions, all_references)

        if was_train:
            model.train()

>>>>>>> 6424154d
        all_results = compute_aggregation_and_maybe_save(
            eval_metrics,
            all_predictions,
            all_references,
            eval_instances,
            track="default",
<<<<<<< HEAD
            output_file=None #self.pred_output_file_path.replace(".jsonl", "_metrics.json"),
        )
        all_results["all"]={}
        all_results["all"]["mean"]=all_results["rougeL_default_track"]
        if "per_task" in all_results:
            all_results["all"]["stderr"] = mean_stderr([v for k, v in all_results["per_task"].items() if "rougeL" in k])
=======
        )
        all_results["all"] = {}
        all_results["all"]["mean"] = all_results["rougeL"]
        if "per_task" in all_results:
            all_results["all"]["stderr"] = mean_stderr(
                [v for k, v in all_results["per_task"].items() if "rougeL" in k]
            )
>>>>>>> 6424154d
        return all_results<|MERGE_RESOLUTION|>--- conflicted
+++ resolved
@@ -11,10 +11,7 @@
 from mttl.dataloader.ni_metrics import compute_metrics, compute_grouped_metrics
 from mttl.models.utils import transfer_batch_to_device
 from mttl.evaluators.base import mean_stderr
-<<<<<<< HEAD
-=======
-
->>>>>>> 6424154d
+
 
 def decode(preds, tokenizer):
     preds[preds == -100] = tokenizer.pad_token_id
@@ -35,17 +32,10 @@
     print("======== Overall Metrics ========")
     for metric, value in results.items():
         print(f"{metric}: {value}")
-<<<<<<< HEAD
-        all_results[f"{metric}_{track}_track"] = value
-
-    if "task_category" in eval_instances[instance_ids[0]]:
-        all_results['per_category']={}
-=======
         all_results[f"{metric}"] = value
 
     if "task_category" in eval_instances[instance_ids[0]]:
         all_results["per_category"] = {}
->>>>>>> 6424154d
         categories = [
             "_".join(eval_instances[id]["task_category"].lower().split())
             for id in instance_ids
@@ -56,17 +46,10 @@
         print("======== Metrics per Category ========")
         for metric, value in results_per_category.items():
             print(f"{metric}: {value}")
-<<<<<<< HEAD
-            all_results['per_category'][f"{metric}_{track}_track"] = value
-
-    if "task_id" in eval_instances[instance_ids[0]]:
-        all_results['per_task'] = {}
-=======
             all_results["per_category"][f"{metric}"] = value
 
     if "task_id" in eval_instances[instance_ids[0]]:
         all_results["per_task"] = {}
->>>>>>> 6424154d
         tasks = [eval_instances[id]["task_id"] for id in instance_ids]
         results_per_task = compute_grouped_metrics(
             predictions, references, tasks, xlingual=(track == "xlingual")
@@ -74,11 +57,7 @@
         print("======== Metrics per Task ========")
         for metric, value in results_per_task.items():
             print(f"{metric}: {value}")
-<<<<<<< HEAD
-            all_results['per_task'][f"{metric}_{track}_track"] = value
-=======
             all_results["per_task"][f"{metric}"] = value
->>>>>>> 6424154d
 
     if output_file:
         with open(output_file, "w") as fout:
@@ -135,20 +114,12 @@
             model = model.module
 
         all_predictions = []
-<<<<<<< HEAD
-        task_names = []
-=======
         all_task_names = []
->>>>>>> 6424154d
         all_rougeL = []
 
         dataloader = self.datamodule.test_dataloader(subsample)
         if not self.pred_output_file_path is None:
-<<<<<<< HEAD
-            path = re.sub(r'/[^/]*$', '', self.pred_output_file_path)
-=======
             path = re.sub(r"/[^/]*$", "", self.pred_output_file_path)
->>>>>>> 6424154d
             Path(path).mkdir(parents=True, exist_ok=True)
 
         pbar = tqdm.tqdm(
@@ -164,15 +135,10 @@
             labels_texts = batch.pop("labels_full_seq", None)
             task_ids = batch.pop("task_identifiers", None)
             task_categories = batch.pop("task_categories", None)
-<<<<<<< HEAD
+
             extra_kwargs = {}
             max_length = self.config.max_output_length  # default output length for NI
-=======
-
-            extra_kwargs = {}
-            max_length = self.config.max_output_length  # default output length for NI
-
->>>>>>> 6424154d
+
             for id, category, label_text, task_id in zip(
                 batch["instance_ids"], task_categories, labels_texts, task_ids
             ):
@@ -183,10 +149,7 @@
                     "task_category": category[0],
                     "task_id": task_id,
                 }
-<<<<<<< HEAD
-=======
-
->>>>>>> 6424154d
+
             if self.config.model_family == "gpt":
                 max_length += batch["input_ids"].shape[-1]
 
@@ -198,9 +161,7 @@
                     predictions = model.generate(
                         batch,
                         max_length=max_length,
-                        generation_config=model.generation_config
-                            if not self.config.use_old_gen_config
-                            else model.generation_config_old,
+                        generation_config=model.generation_config,
                         return_dict_in_generate=True,
                         output_scores=True,
                         **extra_kwargs,
@@ -222,22 +183,9 @@
 
             predictions = decode(predictions, tokenizer)
             references = labels_texts
-
-<<<<<<< HEAD
-            # If we are in a multiprocess environment, the last batch has duplicates
-            # if step == len(dataloader) - 1:
-            #     predictions = predictions[: len(dataloader.dataset) - samples_seen]
-            #     references = references[: len(dataloader.dataset) - samples_seen]
-            #     task_name = task_name[: len(dataloader.dataset) - samples_seen]
-            # else:
-            samples_seen += len(references)
-
-            all_predictions += predictions
-            task_names += task_name
-=======
+            
             all_predictions += predictions
             all_task_names += task_names
->>>>>>> 6424154d
 
             eval_metrics = compute_metrics(predictions, references, reduction="none")
             all_rougeL.append(np.mean(eval_metrics["rougeL"]))
@@ -251,11 +199,7 @@
                     for p, id_, tn, r, rouge in zip(
                         predictions,
                         batch["instance_ids"],
-<<<<<<< HEAD
-                        task_name,
-=======
                         task_names,
->>>>>>> 6424154d
                         references,
                         eval_metrics["rougeL"],
                     ):
@@ -270,35 +214,17 @@
 
         instance_ids = [id for id, instance in eval_instances.items()]
         all_references = [eval_instances[id]["references"] for id in instance_ids]
-<<<<<<< HEAD
-        eval_metrics = compute_metrics(
-            all_predictions, all_references
-        )
+        eval_metrics = compute_metrics(all_predictions, all_references)
 
         if was_train:
             model.train()
-            
-=======
-        eval_metrics = compute_metrics(all_predictions, all_references)
-
-        if was_train:
-            model.train()
-
->>>>>>> 6424154d
+
         all_results = compute_aggregation_and_maybe_save(
             eval_metrics,
             all_predictions,
             all_references,
             eval_instances,
             track="default",
-<<<<<<< HEAD
-            output_file=None #self.pred_output_file_path.replace(".jsonl", "_metrics.json"),
-        )
-        all_results["all"]={}
-        all_results["all"]["mean"]=all_results["rougeL_default_track"]
-        if "per_task" in all_results:
-            all_results["all"]["stderr"] = mean_stderr([v for k, v in all_results["per_task"].items() if "rougeL" in k])
-=======
         )
         all_results["all"] = {}
         all_results["all"]["mean"] = all_results["rougeL"]
@@ -306,5 +232,4 @@
             all_results["all"]["stderr"] = mean_stderr(
                 [v for k, v in all_results["per_task"].items() if "rougeL" in k]
             )
->>>>>>> 6424154d
         return all_results