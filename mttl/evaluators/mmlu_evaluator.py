import os
import tqdm
import torch
import hashlib
import numpy as np
import pytorch_lightning as pl

from mttl.dataloader.ni_metrics import compute_metrics
from mttl.models.utils import transfer_batch_to_device
from mttl.evaluators.base import compute_task_aggregation
from mttl.vllm_engines.engines import LLMEngineMMLU, free_memory


def swap_model(model, state=None):
    """Swap the model to and from CPU."""
    if state is None:
        state = {}
    for n, p in model.named_parameters():
        if n in state:
            p.to(state[n])
        else:
            state[n] = p.device
            p.data = p.data.cpu()
    return state


class MMLUEvaluator(object):
    def __init__(self, mmlu_data_config, device="cuda", split="test", use_vllm=False):
        from mttl.datamodule.mmlu_data_module import MMLUDataModule

        self.device = device
        self.split = split
        self.config = mmlu_data_config

        self.datamodule = MMLUDataModule(
            self.config, for_generation=True, do_tokenize=not use_vllm
        )
        self.use_vllm = use_vllm

    def eval_vllm(self, model, generation_config, subsample, shuffle):
        model_hash = hashlib.sha256()
        model_hash.update(f"{model.hparams}_{model.model.__class__}".encode())

        # move the model to CPU as VLLM loads its own version of the model
        state = swap_model(model)

        vllm_model = LLMEngineMMLU(
            model,
            temp_path=f"{os.environ.get('MTTL_TEMP', '/tmp/merged')}/{model_hash.hexdigest()}/",
        )

        if self.split == "test":
            dataloader = self.datamodule.test_dataloader(subsample, shuffle)
        else:
            dataloader = self.datamodule.val_dataloader()

        all_predictions, all_references, all_task_names = vllm_model.eval(
            dataloader, generation_config, self.datamodule.tokenizer
        )
<<<<<<< HEAD
        model.free_memory()
        del model
=======

        vllm_model.free_memory()
        free_memory()
        del vllm_model

        # move the model back to GPU
        swap_model(model, state)

>>>>>>> 7e31c873
        eval_metrics = compute_metrics(
            all_predictions, [[r] for r in all_references], reduction="none"
        )
        return compute_task_aggregation(all_task_names, eval_metrics["exact_match"])

    def evaluate(self, model, subsample=-1, shuffle=False):
        was_train = model.training
        if was_train:
            model.eval()

        tokenizer = self.datamodule.tokenizer

        if self.use_vllm:
            return self.eval_vllm(
                model,
                generation_config=model.generation_config,
                subsample=subsample,
                shuffle=shuffle,
            )

        # DDP
        if hasattr(model, "module"):
            model = model.module

        all_predictions = []
        all_references = []
        all_task_names = []
        all_EM = []

        if self.split == "test":
            dataloader = self.datamodule.test_dataloader(subsample, shuffle)
        else:
            dataloader = self.datamodule.val_dataloader()

        pbar = tqdm.tqdm(
            enumerate(dataloader),
            total=len(dataloader),
        )
        for _, batch in pbar:
            task_names = batch.get("task_names", None)
            labels_text = batch.pop("labels_texts", None)
            extra_kwargs = {}
            max_length = 5

            if self.config.model_family == "gpt":
                max_length += batch["input_ids"].shape[-1]
                extra_kwargs["pad_token_id"] = tokenizer.pad_token_id

            batch = transfer_batch_to_device(batch, self.device)
            with torch.no_grad():
                if isinstance(model, pl.LightningModule) or hasattr(model, "hparams"):
                    predictions = model.generate(
                        batch,
                        max_length=max_length,
                        generation_config=model.generation_config,
                        return_dict_in_generate=True,
                        output_scores=True,
                        **extra_kwargs,
                    )
                else:
                    predictions = model.generate(
                        input_ids=batch["input_ids"],
                        attention_mask=batch["attention_mask"],
                        max_length=max_length,
                        generation_config=model.generation_config,
                        return_dict_in_generate=True,
                        output_scores=True,
                        **extra_kwargs,
                    )

            logits = predictions.scores[0]
            probs = (
                torch.stack(
                    [
                        logits[
                            :, tokenizer("A", add_special_tokens=False).input_ids[-1]
                        ],
                        logits[
                            :, tokenizer("B", add_special_tokens=False).input_ids[-1]
                        ],
                        logits[
                            :, tokenizer("C", add_special_tokens=False).input_ids[-1]
                        ],
                        logits[
                            :, tokenizer("D", add_special_tokens=False).input_ids[-1]
                        ],
                    ],
                    dim=-1,
                )
                .max(dim=-1)[1]
                .detach()
                .cpu()
                .numpy()
            )

            predictions = [{0: "A", 1: "B", 2: "C", 3: "D"}[p] for p in probs]
            references = labels_text

            all_predictions += predictions
            all_references += references
            all_task_names += task_names

            eval_metrics = compute_metrics(
                predictions, [[r] for r in references], reduction="none"
            )

            all_EM.extend(eval_metrics["exact_match"])
            pbar.set_description(
                f"Task: {task_names[0] if task_names else None}, EM: {np.mean(all_EM):.4f}"
            )

        if was_train:
            model.train()

        eval_metrics = compute_metrics(
            all_predictions, [[r] for r in all_references], reduction="none"
        )
        return compute_task_aggregation(all_task_names, eval_metrics["exact_match"])<|MERGE_RESOLUTION|>--- conflicted
+++ resolved
@@ -57,19 +57,13 @@
         all_predictions, all_references, all_task_names = vllm_model.eval(
             dataloader, generation_config, self.datamodule.tokenizer
         )
-<<<<<<< HEAD
-        model.free_memory()
-        del model
-=======
 
         vllm_model.free_memory()
-        free_memory()
         del vllm_model
 
         # move the model back to GPU
         swap_model(model, state)
 
->>>>>>> 7e31c873
         eval_metrics = compute_metrics(
             all_predictions, [[r] for r in all_references], reduction="none"
         )
