<<<<<<< HEAD
from mttl.models.containers.selectors.arrow_selector import ArrowSelector
import pytest
=======
>>>>>>> 537c2db8
import numpy as np
import pytest
from pytorch_lightning import seed_everything
from transformers import AutoModelForCausalLM

from mttl.models.containers import get_modules_to_modify_trie
from mttl.models.containers.selectors import (
    PolySelector,
    PolySelectorConfig,
    TaskNameSelector,
    TaskNameSelectorConfig,
)
from mttl.models.expert_model import Expert, MultiExpertModel
from mttl.models.modifiers.lora import LoRAConfig


def test_expert_model():
    seed_everything(0)
    model = MultiExpertModel(model="EleutherAI/gpt-neo-125m", device_map="cpu")
    model.add_empty_expert("a", LoRAConfig(modify_layers=".*out_proj.*"))
    model.add_empty_expert("b", LoRAConfig(modify_layers=".*out_proj.*"))
    assert len(model.selectors) == 0

    # plug a poly selector
    model.set_selector("lora", PolySelectorConfig(task_names=["t1", "t2", "t3"]))
    assert len(model.selectors["lora"]) == 12
    assert isinstance(next(iter(model.selectors["lora"].values())), PolySelector)

    expert_a: Expert = model.get_expert_instance("a")
    assert len(expert_a.expert_weights) == 24
    assert expert_a.expert_config.modify_layers == ".*out_proj.*"
    expert_merged = model.get_merged_expert(task_name="t1")
    assert len(expert_merged.expert_weights) == 24
    assert np.allclose(
        sum([p.sum().item() for p in expert_merged.expert_weights.values()]),
        -0.407,
        atol=0.1,
    )

    # switch selector for lora to task name
    model.set_selector("lora", TaskNameSelectorConfig())

    # this should raise an error
    with pytest.raises(NotImplementedError):
        model.get_merged_expert()

    assert len(model.selectors["lora"]) == 12
    assert isinstance(next(iter(model.selectors["lora"].values())), TaskNameSelector)


def test_from_pretrained():
    import tempfile

    with tempfile.TemporaryDirectory() as tmpdirname:
        # create a dummy library
        model = MultiExpertModel(model="EleutherAI/gpt-neo-125m", device_map="cpu")
        model.add_empty_expert("a", LoRAConfig(modify_layers=".*out_proj.*"))
        model.add_empty_expert("b", LoRAConfig(modify_layers=".*out_proj.*"))
        library = model.save_to_library(f"local://{tmpdirname}")

        # from pretrained library
        model = MultiExpertModel.from_pretrained_library(library)
        assert len(model.experts_names) == 2
        # the order might be different due to multi-threading in adding experts in parallel
        assert "a" in model.experts_names
        assert "b" in model.experts_names


def test_from_pretrained_with_arrow():
    import tempfile
    from mttl.models.library.library_transforms import ArrowConfig, ArrowTransform
    from mttl.models.containers.selectors import ArrowSelectorConfig

    with tempfile.TemporaryDirectory() as tmpdirname:
        # create a dummy library
        model = MultiExpertModel(model="EleutherAI/gpt-neo-125m", device_map="cpu")
        model.add_empty_expert(
            "a", LoRAConfig(modify_layers=".*out_proj.*", lora_init_b_random=True)
        )
        model.add_empty_expert(
            "b", LoRAConfig(modify_layers=".*out_proj.*", lora_init_b_random=True)
        )
        library = model.save_to_library(f"local://{tmpdirname}")

        # store arrow experts
        protos = ArrowTransform(ArrowConfig()).transform(library, persist=True)

        # from pretrained library
        selector_config = ArrowSelectorConfig(moe_top_k=4)
        model = MultiExpertModel.from_pretrained_library(
            library, selector_configs={"lora": selector_config}
        )
        assert len(model.experts_names) == 2
        # the order might be different due to multi-threading in adding experts in parallel
        assert "a" in model.experts_names
        assert "b" in model.experts_names
        assert model.selectors["lora"][0].config == selector_config
        assert isinstance(model.selectors["lora"][0], ArrowSelector)
        # loaded two experts
        assert model.selectors["lora"][0].prototypes.shape[0] == 2
        name1 = model.selectors["lora"][0].expert_names[0]
        name2 = model.selectors["lora"][0].expert_names[1]
        ln = model.selectors["lora"][0].layer_name.replace(".selector", "")
        assert np.allclose(
            model.selectors["lora"][0].prototypes[0].sum().item(),
            protos[name1][ln].sum().item(),
        )
        assert np.allclose(
            model.selectors["lora"][0].prototypes[1].sum().item(),
            protos[name2][ln].sum().item(),
        )


def test_get_modules_to_modify_trie():
    model_name = "EleutherAI/gpt-neo-125m"
    transformer = AutoModelForCausalLM.from_pretrained(model_name)
    multi_expert_model = MultiExpertModel(model=model_name, device_map="cpu")
    transformer_modules = dict(get_modules_to_modify_trie(transformer))
    clean_multi_expert_modules = dict(
        get_modules_to_modify_trie(multi_expert_model.model)
    )
    assert clean_multi_expert_modules.keys() == transformer_modules.keys()

    # add an expert
    multi_expert_model.add_empty_expert("a", LoRAConfig(modify_layers=".*out_proj.*"))
    one_expert_modules = dict(get_modules_to_modify_trie(multi_expert_model.model))
    one_expert_all_modules = dict(multi_expert_model.model.named_modules())
    assert len(one_expert_all_modules.keys()) == 248
    assert one_expert_modules.keys() == transformer_modules.keys()
    assert len(one_expert_all_modules) > len(transformer_modules)

    # add another expert
    multi_expert_model.add_empty_expert("b", LoRAConfig(modify_layers=".*out_proj.*"))
    two_expert_modules = dict(get_modules_to_modify_trie(multi_expert_model.model))
    two_expert_all_modules = dict(multi_expert_model.model.named_modules())
    assert two_expert_modules.keys() == transformer_modules.keys()
    assert len(two_expert_all_modules) > len(one_expert_all_modules)


if __name__ == "__main__":
    pytest.main([__file__])<|MERGE_RESOLUTION|>--- conflicted
+++ resolved
@@ -1,8 +1,3 @@
-<<<<<<< HEAD
-from mttl.models.containers.selectors.arrow_selector import ArrowSelector
-import pytest
-=======
->>>>>>> 537c2db8
 import numpy as np
 import pytest
 from pytorch_lightning import seed_everything
@@ -10,6 +5,7 @@
 
 from mttl.models.containers import get_modules_to_modify_trie
 from mttl.models.containers.selectors import (
+    ArrowSelector,
     PolySelector,
     PolySelectorConfig,
     TaskNameSelector,
@@ -73,8 +69,9 @@
 
 def test_from_pretrained_with_arrow():
     import tempfile
+
+    from mttl.models.containers.selectors import ArrowSelectorConfig
     from mttl.models.library.library_transforms import ArrowConfig, ArrowTransform
-    from mttl.models.containers.selectors import ArrowSelectorConfig
 
     with tempfile.TemporaryDirectory() as tmpdirname:
         # create a dummy library
