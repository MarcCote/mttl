import functools
import os

import numpy as np
import pytest
import torch
from pytorch_lightning import seed_everything

from mttl.config import ExpertConfig, MoEExpertConfig, MultiExpertConfig
from mttl.models.containers.lora_containers import (
    CoalescedLoRAExpertContainer,
    LoRAExpertContainer,
)
from mttl.models.containers.selectors.base import LoadableLibraryMixin
from mttl.models.containers.selectors.moe_selector import MOERKHSSelector
from mttl.models.containers.selectors.per_token_selector import PerTokenSelector
from mttl.models.containers.selectors.poly_selector import (
    PolySelector,
    PolySelectorConfig,
    PolySelectorDirect,
)
from mttl.models.containers.selectors.selector_output import (
    BatchSequenceExpertsAndWeightsSelectorOutput,
    SelectorOutput,
)
from mttl.models.expert_model import MoEModel, MultiExpertModel
from mttl.models.library.expert import Expert
from mttl.models.modifiers.base import ModifierConfig
from mttl.models.modifiers.lora import LoRA


@pytest.fixture
def dummy_batch():
    torch.manual_seed(0)
    bs = 2
    max_seq_len = 3
    batch = {
        "input_ids": torch.randint(10, 400, (bs, max_seq_len)),
        "labels": torch.randint(10, 400, (bs, max_seq_len)),
    }
    seq_len = torch.randint(0, max_seq_len, (bs,))
    attn_mask = torch.zeros(bs, max_seq_len, dtype=torch.int32)
    attn_mask[torch.arange(bs), seq_len] = 1
    attn_mask = 1 - attn_mask.cumsum(dim=-1)
    batch["attention_mask"] = attn_mask
    return batch


@pytest.fixture
def bigger_dummy_batch():
    torch.manual_seed(0)
    bs = 5
    max_seq_len = 10
    batch = {
        "input_ids": torch.randint(10, 400, (bs, max_seq_len)),
        "labels": torch.randint(10, 400, (bs, max_seq_len)),
    }
    seq_len = torch.randint(0, max_seq_len, (bs,))
    attn_mask = torch.zeros(bs, max_seq_len, dtype=torch.int32)
    attn_mask[torch.arange(bs), seq_len] = 1
    attn_mask = 1 - attn_mask.cumsum(dim=-1)
    batch["attention_mask"] = attn_mask
    batch["task_names"] = ["dummy_task"] * bs
    batch["task_sources"] = batch["task_names"]
    return batch


bs, max_seq_len = 10, 5


def create_dummy_expert(config: ExpertConfig, exp_name) -> Expert:
    model = MultiExpertModel(model=config.model, device_map="cpu")
    expert = model.add_empty_expert(
        exp_name, ModifierConfig.from_training_config(config)
    )
    return expert

<<<<<<< HEAD
    @no_coalesced_lora_container()
    def test_add_expert_with_action_merge(
        self, tmp_multi_exp_config: MultiExpertConfig
    ):
        seed_everything(0)

        config: ExpertConfig = tmp_multi_exp_config
        config.router_selector = "poly_router"

        exp1_dest = self.create_dummy_expert(config, "exp1")
        exp2_dest = self.create_dummy_expert(config, "exp2")
        module_dict = {"mod1": exp1_dest, "mod2": exp2_dest}

        module = MultiExpertModel(**config.asdict())
        module.add_experts_from_dict(module_dict, action="merge")

        assert isinstance(
            module.model.transformer.h[0].attn.attention.k_proj, LoRAExpertContainer
        )
        # expert container should be empty
        assert len(module.model.transformer.h[0].attn.attention.k_proj) == 0

        batch = {
            "input_ids": torch.randint(10, 400, (bs, max_seq_len)),
            "labels": torch.randint(10, 400, (bs, max_seq_len)),
        }
        seq_len = torch.randint(0, max_seq_len, (bs,))
        attn_mask = torch.zeros(bs, max_seq_len, dtype=torch.int32)
        attn_mask[torch.arange(bs), seq_len] = 1
        attn_mask = 1 - attn_mask.cumsum(dim=-1)
        batch["attention_mask"] = attn_mask

        # Test Base Llama model
        output = module(batch)
        assert np.allclose(output.item(), 15.2, atol=0.1)

    def nonzero_B_init(self, model):
        gen = torch.Generator()
        gen.manual_seed(0)
        for mod in model.modules():
            if isinstance(mod, LoRA):
                # Also re-initing lora_a so that we have the exact same values
                # for both the Poly and MHR test
                mod.lora_a.data = torch.rand(mod.lora_a.shape, generator=gen) * 0.5
                mod.lora_b.data = torch.rand(mod.lora_b.shape, generator=gen) * 0.5

    @pytest.mark.parametrize("is_coalesced", [(True, False)])
    def test_expert_selector_with_poly_task_routing(
        self, tmp_multi_exp_config, is_coalesced
    ):  # this fails, why?
        seed_everything(0)
        config: MoEExpertConfig = tmp_multi_exp_config
        config.router_selector = "poly_router"

        # Tasks need to be specified to the selector to perform routing
        config.task_names = ["task_1", "task_2", "task_3"]

        exp1 = self.create_dummy_expert(config, "task_1")
        exp2 = self.create_dummy_expert(config, "task_2")
        module_dict = {"mod1": exp1, "mod2": exp2}

        module = MultiExpertModel(
            **config.asdict(),
        )
        assert module.hparams.model_modifier == None
        module.add_experts_from_dict(module_dict, action="route")
=======

def test_add_expert_with_action_merge(tmp_exp_config, monkeypatch):
    monkeypatch.setenv("COALESCED_LORA_CONTAINER", "0")

    seed_everything(0)
    config: ExpertConfig = tmp_exp_config

    config.router_selector = "poly_router"
    exp1_dest = create_dummy_expert(config, "exp1")
    exp2_dest = create_dummy_expert(config, "exp2")
    module_dict = {"mod1": exp1_dest, "mod2": exp2_dest}
>>>>>>> 851c9ea1

    module = MultiExpertModel(**vars(config))
    module.add_experts_from_dict(module_dict, action="merge")

    assert isinstance(
        module.model.transformer.h[0].attn.attention.k_proj, LoRAExpertContainer
    )
    # expert container should be empty
    assert len(module.model.transformer.h[0].attn.attention.k_proj) == 0

    batch = {
        "input_ids": torch.randint(10, 400, (bs, max_seq_len)),
        "labels": torch.randint(10, 400, (bs, max_seq_len)),
    }
    seq_len = torch.randint(0, max_seq_len, (bs,))
    attn_mask = torch.zeros(bs, max_seq_len, dtype=torch.int32)
    attn_mask[torch.arange(bs), seq_len] = 1
    attn_mask = 1 - attn_mask.cumsum(dim=-1)
    batch["attention_mask"] = attn_mask

    # Test Base Llama model
    output = module(batch)
    assert np.allclose(output.item(), 15.2, atol=0.1)

<<<<<<< HEAD
        # Now let's change the adapter params, and also the function parameterized by the model
        self.nonzero_B_init(module)
        output = module(batch)
        assert np.allclose(output.item(), 18.37 if is_coalesced else 14.69, atol=0.1)

        """ Multi-Head Routing Test """
        # NOTE: We need to add SkilledLoRAs instead of standard LoRAs
        # We follow the procedure as in MoETrainer constructor :
        # init SkilledLoras n_skills=1, for `n_experts` amount of times
        config.n_splits = 4
        config.n_skills = 1
        config.model_modifier = "skilled_lora"

        # Need to recreate experts so that they have the right amt of splits
        exp1 = self.create_dummy_expert(config, "task_1")
        exp2 = self.create_dummy_expert(config, "task_2")

        module_dict = {"mod1": exp1, "mod2": exp2}
        module = MultiExpertModel(
            **config.asdict(),
        )
        assert module.hparams.model_modifier == None
        module.add_experts_from_dict(module_dict, action="route")
        self.nonzero_B_init(module)
=======
>>>>>>> 851c9ea1

def nonzero_B_init(model):
    gen = torch.Generator()
    gen.manual_seed(0)
    for mod in model.modules():
        if isinstance(mod, LoRA):
            # Also re-initing lora_a so that we have the exact same values
            # for both the Poly and MHR test
            mod.lora_a.data = torch.rand(mod.lora_a.shape, generator=gen) * 0.5
            mod.lora_b.data = torch.rand(mod.lora_b.shape, generator=gen) * 0.5


@pytest.mark.parametrize("is_coalesced", [0, 1])
def test_expert_selector_with_poly_task_routing(
    tmp_exp_config, monkeypatch, is_coalesced
):  # this fails, why?
    monkeypatch.setenv("COALESCED_LORA_CONTAINER", str(is_coalesced))

    seed_everything(0)
    config: Config = tmp_exp_config
    config.router_selector = "poly_router"

    # Tasks need to be specified to the selector to perform routing
    config.task_names = ["task_1", "task_2", "task_3"]

    exp1 = create_dummy_expert(config, "task_1")
    exp2 = create_dummy_expert(config, "task_2")
    module_dict = {"mod1": exp1, "mod2": exp2}

<<<<<<< HEAD
    def test_expert_selector_with_task_name_routing(self, tmp_multi_exp_config):
        seed_everything(0)
        config: MultiExpertConfig = tmp_multi_exp_config
=======
    module = MultiExpertModel(
        **vars(config),
    )
    assert module.hparams.model_modifier == None
    module.add_experts_from_dict(module_dict, action="route")
>>>>>>> 851c9ea1

    assert isinstance(
        module.model.transformer.h[0].attn.attention.k_proj, LoRAExpertContainer
    )

<<<<<<< HEAD
        module = MultiExpertModel(**config.asdict())
        assert module.hparams.model_modifier == None
        module.add_experts_from_dict(module_dict, action="route")
        module.set_default_expert("mod3")
=======
    batch = {
        "input_ids": torch.randint(10, 400, (bs, max_seq_len)),
        "labels": torch.randint(10, 400, (bs, max_seq_len)),
    }
    seq_len = torch.randint(0, max_seq_len, (bs,))
    attn_mask = torch.zeros(bs, max_seq_len, dtype=torch.int32)
    attn_mask[torch.arange(bs), seq_len] = 1
    attn_mask = 1 - attn_mask.cumsum(dim=-1)
    batch["attention_mask"] = attn_mask
    batch["task_names"] = ["task_1", "task_2"] * 5

    # BASE MODEL FWD BASS (because all Bs are == 0, so functially same as backbone)
    output = module(batch)
    assert np.allclose(output.item(), 13.625 if is_coalesced else 15.62, atol=0.1)

    # Now let's change the adapter params, and also the function parameterized by the model
    nonzero_B_init(module)
    output = module(batch)
    assert np.allclose(output.item(), 19.0 if is_coalesced else 18.375, atol=0.1)

    """ Multi-Head Routing Test """
    # NOTE: We need to add SkilledLoRAs instead of standard LoRAs
    # We follow the procedure as in MoETrainer constructor :
    # init SkilledLoras n_skills=1, for `n_experts` amount of times
    config.n_splits = 4
    config.n_skills = 1
    config.model_modifier = "skilled_lora"

    # Need to recreate experts so that they have the right amt of splits
    exp1 = create_dummy_expert(config, "task_1")
    exp2 = create_dummy_expert(config, "task_2")

    module_dict = {"mod1": exp1, "mod2": exp2}
    module = MultiExpertModel(
        **vars(config),
    )
    assert module.hparams.model_modifier == None
    module.add_experts_from_dict(module_dict, action="route")
    nonzero_B_init(module)

    output = module(batch)

    # Because routing is initialized to uniform, should give same result
    assert np.allclose(output.item(), 19.12 if is_coalesced else 19.12, atol=0.1)

    # Now let's change the routing, to make sure the output also changes
    for mod in module.modules():
        if isinstance(mod, PolySelector):
            mod.module_logits.data.uniform_(-10, 10)
            mod.module_logits.data[:, -1] = 999

    output = module(batch)
    assert np.allclose(output.item(), 20.375 if is_coalesced else 19.875, atol=0.1)

    # Finally, Test invalid tasks
    batch["task_names"][-1] = "task_10"
    with pytest.raises(AssertionError):
        output = module(batch)
>>>>>>> 851c9ea1


def test_expert_selector_with_task_name_routing(tmp_exp_config):
    seed_everything(0)
    config: Config = tmp_exp_config

<<<<<<< HEAD
    def test_expert_selector_with_poly_routing(self, tmp_multi_exp_config):
        seed_everything(0)
        config: MoEExpertConfig = tmp_multi_exp_config
=======
    config.router_selector = "task_selector"
    exp1 = create_dummy_expert(config, "exp1")
    exp2 = create_dummy_expert(config, "exp2")
    module_dict = {"mod1": exp1, "mod2": exp2, "mod3": exp1}
>>>>>>> 851c9ea1

    module = MultiExpertModel(**vars(config))
    assert module.hparams.model_modifier == None
    module.add_experts_from_dict(module_dict, action="route")
    module.set_default_expert("mod3")

<<<<<<< HEAD
        module = MultiExpertModel(**config.asdict())
        module.add_experts_from_dict(module_dict, action="route")
        assert module.selectors["lora"][0].init_gap == [-1e-3, 1e-3]
=======
    assert isinstance(
        module.model.transformer.h[0].attn.attention.k_proj, LoRAExpertContainer
    )
>>>>>>> 851c9ea1

    # Model has been created. Now, we fix the generator to ensure that coalesced vs not coalesced gives the same as base llama
    generator = torch.Generator()
    generator.manual_seed(0)
    batch = {
        "input_ids": torch.randint(10, 400, (bs, max_seq_len), generator=generator),
        "labels": torch.randint(10, 400, (bs, max_seq_len), generator=generator),
    }
    seq_len = torch.randint(0, max_seq_len, (bs,), generator=generator)
    attn_mask = torch.zeros(bs, max_seq_len, dtype=torch.int32)
    attn_mask[torch.arange(bs), seq_len] = 1
    attn_mask = 1 - attn_mask.cumsum(dim=-1)
    batch["attention_mask"] = attn_mask
    batch["task_names"] = ["mod1", "mod2"] * 4
    batch["task_names"] += ["some_unknown_task_name"] * 2
    batch["task_sources"] = batch["task_names"]

    # Test Base Llama model
    output = module(batch)
    assert np.allclose(output.item(), 12.3125, atol=0.1)


def test_expert_selector_with_poly_routing(tmp_exp_config):
    seed_everything(0)
    config: ExpertConfig = tmp_exp_config

    config.router_selector = "poly_router_dir"
    exp1_dest = create_dummy_expert(config, "exp1")
    exp2_dest = create_dummy_expert(config, "exp2")
    module_dict = {"mod1": exp1_dest, "mod2": exp2_dest}

    module = MultiExpertModel(**vars(config))
    module.add_experts_from_dict(module_dict, action="route")
    assert module.selectors["lora"][0].init_gap == [-1e-3, 1e-3]

    assert isinstance(
        module.model.transformer.h[0].attn.attention.k_proj, LoRAExpertContainer
    )

    # Model has been created. Now, we fix the generator to ensure that coalesced vs not coalesced gives the same as base llama
    generator = torch.Generator()
    generator.manual_seed(0)
    batch = {
        "input_ids": torch.randint(10, 400, (bs, max_seq_len), generator=generator),
        "labels": torch.randint(10, 400, (bs, max_seq_len), generator=generator),
    }
    seq_len = torch.randint(0, max_seq_len, (bs,), generator=generator)
    attn_mask = torch.zeros(bs, max_seq_len, dtype=torch.int32)
    attn_mask[torch.arange(bs), seq_len] = 1
    attn_mask = 1 - attn_mask.cumsum(dim=-1)
    batch["attention_mask"] = attn_mask
    batch["task_names"] = ["mod1", "mod2"] * 4
    batch["task_names"] += ["some_unknown_task_name"] * 2
    batch["task_sources"] = batch["task_names"]

<<<<<<< HEAD
        module = MultiExpertModel(
            **config.asdict(),
=======
    # Test Base Llama model
    output = module(batch)
    assert np.allclose(output.item(), 12.3125, atol=0.1)

    # check the get_router_weights function
    weights = {}
    for _, selector_dict in module.selector_cache.items():
        for selector in selector_dict.values():
            weights[selector.layer_name] = selector.get_routing_weights()
    assert len(weights) == 1
    assert (
        "mod1" in weights["transformer.h.0.attn.attention.k_proj.selector"]
        and "mod2" in weights["transformer.h.0.attn.attention.k_proj.selector"]
    )
    assert "shared" in module.selector_cache.get("lora")

    assert isinstance(
        module.model.transformer.h[0].attn.attention.k_proj.selector,
        PolySelectorDirect,
    )
    assert (
        module.model.transformer.h[0].attn.attention.q_proj.selector.selector_instance
        == module.model.transformer.h[0].attn.attention.k_proj.selector
    )

    # change router_granularity to finegrained
    config.router_granularity = "finegrained"
    config.finetune_task_name = "mod1"

    module = MultiExpertModel(
        **vars(config),
    )
    module.add_experts_from_dict(module_dict)
    selector = module.selectors["lora"][0]
    assert selector.init_gap == [0, 0]
    assert selector.module_logits_dict["mod1"].item() == 1.0
    assert selector.module_logits_dict["mod2"].item() == 0.0

    output = module(batch)
    assert np.allclose(output.item(), 12.3125, atol=0.1)

    weights = {}
    for _, selector_dict in module.selector_cache.items():
        for selector in selector_dict.values():
            weights[selector.layer_name] = selector.get_routing_weights()
    assert len(weights) > 1


def test_expert_selector_with_moe_routing_soft(mocker, tmp_exp_config, dummy_batch):
    seed_everything(0)
    config: ExpertConfig = tmp_exp_config
    config.router_selector = "moe_rkhs_router"
    config.router_granularity = "finegrained"
    config.moe_emb_dim = 10
    config.moe_rkhs_dim = 10

    module = MoEModel(**vars(config))

    container = module.model.transformer.h[0].attn.attention.k_proj
    assert isinstance(container, LoRAExpertContainer)
    assert isinstance(container.selector, MOERKHSSelector)
    assert container.selector.top_k == -1

    # Test Base Llama model
    spy = mocker.spy(container.selector, "forward")
    output = module(dummy_batch)
    assert np.allclose(output.item(), 18, atol=0.1)
    assert container.selector.total_calls_per_forward == 1

    assert spy.call_count == 1
    assert isinstance(spy.spy_return, BatchSequenceExpertsAndWeightsSelectorOutput)
    assert spy.spy_return.experts is SelectorOutput.ALL_EXPERTS
    assert spy.spy_return.weights.shape == (2, 3, 8)


def test_expert_selector_with_moe_routing_soft_granularity(
    mocker, tmp_exp_config, dummy_batch
):
    seed_everything(0)
    config: ExpertConfig = tmp_exp_config
    config.router_selector = "moe_rkhs_router"
    config.router_granularity = "coarsegrained"
    config.moe_emb_dim = 10
    config.moe_rkhs_dim = 10

    module = MoEModel(**vars(config))

    container = module.model.transformer.h[0].attn.attention.k_proj
    assert isinstance(container, LoRAExpertContainer)
    assert isinstance(container.selector, MOERKHSSelector)
    assert len(container.selector.views) == 71
    assert container.selector.top_k == -1
    # Test Base Llama model
    output = module(dummy_batch)
    assert np.allclose(output.item(), 18.1, atol=0.1)
    assert container.selector.total_calls_per_forward == 72

    config: ExpertConfig = tmp_exp_config
    config.router_granularity = "mixer"
    # mixer not found
    with pytest.raises(ValueError):
        module = MoEModel(
            **vars(config),
>>>>>>> 851c9ea1
        )

<<<<<<< HEAD
        output = module(batch)
        assert np.allclose(output.item(), 12.3125, atol=0.1)

        weights = {}
        for _, selector_dict in module.selector_cache.items():
            for selector in selector_dict.values():
                weights[selector.layer_name] = selector.get_routing_weights()
        assert len(weights) > 1

    def test_expert_selector_with_moe_routing_soft(
        self, mocker, tmp_moe_exp_config, dummy_batch
    ):
        seed_everything(0)
        config: MoEExpertConfig = tmp_moe_exp_config
        config.router_selector = "moe_rkhs_router"
        config.router_granularity = "finegrained"
        config.emb_dim = 10
        config.rkhs_dim = 10

        module = MoEModel(**config.asdict())

        container = module.model.transformer.h[0].attn.attention.k_proj
        assert isinstance(container, LoRAExpertContainer)
        assert isinstance(container.selector, MOERKHSSelector)
        assert container.selector.top_k == -1

        # Test Base Llama model
        spy = mocker.spy(container.selector, "forward")
        output = module(dummy_batch)
        assert np.allclose(output.item(), 18, atol=0.1)
        assert container.selector.total_calls_per_forward == 1

        assert spy.call_count == 1
        assert isinstance(spy.spy_return, BatchSequenceExpertsAndWeightsSelectorOutput)
        assert spy.spy_return.experts is SelectorOutput.ALL_EXPERTS
        assert spy.spy_return.weights.shape == (2, 3, 8)

    def test_expert_selector_with_moe_routing_soft_granularity(
        self, mocker, tmp_moe_exp_config, dummy_batch
    ):
        seed_everything(0)
        config: ExpertConfig = tmp_moe_exp_config
        config.router_selector = "moe_rkhs_router"
        config.router_granularity = "coarsegrained"
        config.emb_dim = 10
        config.rkhs_dim = 10

        module = MoEModel(**config.asdict())

        container = module.model.transformer.h[0].attn.attention.k_proj
        assert isinstance(container, LoRAExpertContainer)
        assert isinstance(container.selector, MOERKHSSelector)
        assert len(container.selector.views) == 71
        assert container.selector.top_k == -1
        # Test Base Llama model
        output = module(dummy_batch)
        assert np.allclose(output.item(), 18.1, atol=0.1)
        assert container.selector.total_calls_per_forward == 72

        config: ExpertConfig = tmp_moe_exp_config
        config.router_granularity = "mixer"
        # mixer not found
        with pytest.raises(ValueError):
            module = MoEModel(
                **config.asdict(),
            )

    def test_expert_selector_with_moe_routing_soft_coalesced(
        self, mocker, tmp_moe_exp_config, dummy_batch, monkeypatch
    ):
        monkeypatch.setenv("COALESCED_LORA_CONTAINER", "1")

        seed_everything(0)
        config: MoEExpertConfig = tmp_moe_exp_config
        config.router_selector = "moe_rkhs_router"
        config.router_granularity = "finegrained"
        config.top_k = -1
        config.emb_dim = 10
        config.rkhs_dim = 10

        module = MoEModel(**config.asdict())

        container = module.model.transformer.h[0].attn.attention.k_proj
        assert isinstance(container, CoalescedLoRAExpertContainer)
        assert isinstance(container.selector, MOERKHSSelector)
        assert container.selector.top_k == -1

        # Test Base Llama model
        spy = mocker.spy(container.selector, "forward")
        output = module(dummy_batch)
        assert np.allclose(output.item(), 18, atol=0.1)
        assert container.selector.total_calls_per_forward == 1

        assert spy.call_count == 1
        assert isinstance(spy.spy_return, BatchSequenceExpertsAndWeightsSelectorOutput)
        assert spy.spy_return.experts is SelectorOutput.ALL_EXPERTS
        assert spy.spy_return.weights.shape == (2, 3, 8)

    def test_expert_selector_with_moe_routing_hard(
        self, mocker, tmp_moe_exp_config, dummy_batch
    ):
        seed_everything(0)
        config: MoEExpertConfig = tmp_moe_exp_config
        config.router_selector = "moe_rkhs_router"
        config.router_granularity = "finegrained"
        config.top_k = 2
        config.emb_dim = 10
        config.rkhs_dim = 10

        module = MoEModel(**config.asdict())

        container = module.model.transformer.h[0].attn.attention.k_proj
        assert isinstance(container, LoRAExpertContainer)
        assert isinstance(container.selector, MOERKHSSelector)
        assert container.selector.top_k == 2

        # Test Base Llama model
        spy = mocker.spy(container.selector, "forward")
        output = module(dummy_batch)
        assert np.allclose(output.item(), 18, atol=0.1)
        assert container.selector.total_calls_per_forward == 1

        assert spy.call_count == 1
        assert isinstance(spy.spy_return, BatchSequenceExpertsAndWeightsSelectorOutput)
        assert spy.spy_return.experts.shape == (2, 3, 2)
        assert spy.spy_return.weights.shape == (2, 3, 2)

    def test_expert_selector_with_moe_clown_routing_soft_coalesced(
        self, mocker, tmp_moe_exp_config, bigger_dummy_batch, monkeypatch
    ):
        monkeypatch.setenv("COALESCED_LORA_CONTAINER", "1")

        seed_everything(0)
        config: MoEExpertConfig = tmp_moe_exp_config
        config.router_selector = "arrow_router"
        config.router_granularity = "finegrained"
        config.router_temp = 0.1

        module = MoEModel(**config.asdict())

        container = module.model.transformer.h[0].attn.attention.k_proj
        assert isinstance(container, CoalescedLoRAExpertContainer)
        assert isinstance(container.selector, PerTokenSelector)
        assert container.selector.config.top_k == -1
        assert container.selector.config.router_temp == 0.1

        # Test Base Llama model
        spy = mocker.spy(container.selector, "forward")

        # Initialize the prototypes
        def init_proto(fill_value=0.0, random=False):
            for sub_mod in module.modules():
                if isinstance(sub_mod, PerTokenSelector):
                    protos = torch.full(
                        (len(sub_mod.expert_names), sub_mod.input_dim), fill_value
                    )
                    if random:
                        protos = torch.rand_like(protos)
                    sub_mod.overwrite_prototypes(protos)

        init_proto(1.0)
        output = module(bigger_dummy_batch)
        entropy_uniform = container.selector.metric_logger.meters["ent_uniform"].avg
        actual_entropy = container.selector.metric_logger.meters["ent_routing"].avg
        assert np.allclose(entropy_uniform, actual_entropy, atol=0.1)

        init_proto(random=True)
        output = module(bigger_dummy_batch)
        entropy_uniform = container.selector.metric_logger.meters["ent_uniform"].avg
        actual_entropy = container.selector.metric_logger.meters["ent_routing"].avg
        assert actual_entropy < entropy_uniform

    def test_expert_selector_with_task_predictor_selection(self, tmp_multi_exp_config):
        seed_everything(0)
        config: MultiExpertConfig = tmp_multi_exp_config

        config.device_map = "cpu"
        config.router_selector = "task_predictor_selector"
        config.ranker_model = "classifier"
        config.ranker_path = "zhan1993/classifier_ranker_debug"
        exp1_dest = self.create_dummy_expert(config, "exp1")
        exp2_dest = self.create_dummy_expert(config, "exp2")
        module_dict = {"niv2_sentence_compression": exp1_dest, "niv2_misc": exp2_dest}

        module = MultiExpertModel(**config.asdict())
        module.add_experts_from_dict(module_dict, action="route")

        bs = 2
        batch = {
            "input_ids": torch.randint(bs, 400, (bs, max_seq_len)),
            "labels": torch.randint(bs, 400, (bs, max_seq_len)),
            "sources_texts": ["task predictor", "hello world"],
        }

        seq_len = torch.randint(0, max_seq_len, (bs,))
        attn_mask = torch.zeros(bs, max_seq_len, dtype=torch.int32)
        attn_mask[torch.arange(bs), seq_len] = 1
        attn_mask = 1 - attn_mask.cumsum(dim=-1)
        batch["attention_mask"] = attn_mask
=======
>>>>>>> 851c9ea1

def test_expert_selector_with_moe_routing_soft_coalesced(
    mocker, tmp_exp_config, dummy_batch, monkeypatch
):
    monkeypatch.setenv("COALESCED_LORA_CONTAINER", "1")

    seed_everything(0)
    config: ExpertConfig = tmp_exp_config
    config.router_selector = "moe_rkhs_router"
    config.router_granularity = "finegrained"
    config.moe_to_k = -1
    config.moe_emb_dim = 10
    config.moe_rkhs_dim = 10

    module = MoEModel(**vars(config))

    container = module.model.transformer.h[0].attn.attention.k_proj
    assert isinstance(container, CoalescedLoRAExpertContainer)
    assert isinstance(container.selector, MOERKHSSelector)
    assert container.selector.top_k == -1

    # Test Base Llama model
    spy = mocker.spy(container.selector, "forward")
    output = module(dummy_batch)
    assert np.allclose(output.item(), 18, atol=0.1)
    assert container.selector.total_calls_per_forward == 1

    assert spy.call_count == 1
    assert isinstance(spy.spy_return, BatchSequenceExpertsAndWeightsSelectorOutput)
    assert spy.spy_return.experts is SelectorOutput.ALL_EXPERTS
    assert spy.spy_return.weights.shape == (2, 3, 8)


def test_expert_selector_with_moe_routing_hard(mocker, tmp_exp_config, dummy_batch):
    seed_everything(0)
    config: ExpertConfig = tmp_exp_config
    config.router_selector = "moe_rkhs_router"
    config.router_granularity = "finegrained"
    config.moe_top_k = 2
    config.moe_emb_dim = 10
    config.moe_rkhs_dim = 10

    module = MoEModel(**vars(config))

    container = module.model.transformer.h[0].attn.attention.k_proj
    assert isinstance(container, LoRAExpertContainer)
    assert isinstance(container.selector, MOERKHSSelector)
    assert container.selector.top_k == 2

    # Test Base Llama model
    spy = mocker.spy(container.selector, "forward")
    output = module(dummy_batch)
    assert np.allclose(output.item(), 18, atol=0.1)
    assert container.selector.total_calls_per_forward == 1

    assert spy.call_count == 1
    assert isinstance(spy.spy_return, BatchSequenceExpertsAndWeightsSelectorOutput)
    assert spy.spy_return.experts.shape == (2, 3, 2)
    assert spy.spy_return.weights.shape == (2, 3, 2)


def test_expert_selector_with_moe_clown_routing_soft_coalesced(
    mocker, tmp_exp_config, bigger_dummy_batch, monkeypatch
):
    monkeypatch.setenv("COALESCED_LORA_CONTAINER", "1")

    seed_everything(0)
    config: ExpertConfig = tmp_exp_config
    config.router_selector = "arrow_router"
    config.router_granularity = "finegrained"
    config.router_temp = 0.1

    module = MoEModel(**vars(config))

    container = module.model.transformer.h[0].attn.attention.k_proj
    assert isinstance(container, CoalescedLoRAExpertContainer)
    assert isinstance(container.selector, PerTokenSelector)
    assert container.selector.config.moe_top_k == -1
    assert container.selector.config.router_temp == 0.1

    # Test Base Llama model
    spy = mocker.spy(container.selector, "forward")

    # Initialize the prototypes
    def init_proto(fill_value=0.0, random=False):
        for sub_mod in module.modules():
            if isinstance(sub_mod, PerTokenSelector):
                protos = torch.full(
                    (len(sub_mod.expert_names), sub_mod.input_dim), fill_value
                )
                if random:
                    protos = torch.rand_like(protos)
                sub_mod.overwrite_prototypes(protos)

    init_proto(1.0)
    output = module(bigger_dummy_batch)
    entropy_uniform = container.selector.metric_logger.meters["ent_uniform"].avg
    actual_entropy = container.selector.metric_logger.meters["ent_routing"].avg
    assert np.allclose(entropy_uniform, actual_entropy, atol=0.1)

    init_proto(random=True)
    output = module(bigger_dummy_batch)
    entropy_uniform = container.selector.metric_logger.meters["ent_uniform"].avg
    actual_entropy = container.selector.metric_logger.meters["ent_routing"].avg
    assert actual_entropy < entropy_uniform


def test_expert_selector_with_task_predictor_selection(tmp_exp_config):
    seed_everything(0)
    config: Config = tmp_exp_config

    config.device_map = "cpu"
    config.router_selector = "task_predictor_selector"
    config.ranker_model = "classifier"
    config.ranker_path = "zhan1993/classifier_ranker_debug"
    exp1_dest = create_dummy_expert(config, "exp1")
    exp2_dest = create_dummy_expert(config, "exp2")
    module_dict = {"niv2_sentence_compression": exp1_dest, "niv2_misc": exp2_dest}

    module = MultiExpertModel(**vars(config))
    module.add_experts_from_dict(module_dict, action="route")

    bs = 2
    batch = {
        "input_ids": torch.randint(bs, 400, (bs, max_seq_len)),
        "labels": torch.randint(bs, 400, (bs, max_seq_len)),
        "sources_texts": ["task predictor", "hello world"],
    }

    seq_len = torch.randint(0, max_seq_len, (bs,))
    attn_mask = torch.zeros(bs, max_seq_len, dtype=torch.int32)
    attn_mask[torch.arange(bs), seq_len] = 1
    attn_mask = 1 - attn_mask.cumsum(dim=-1)
    batch["attention_mask"] = attn_mask

    output = module(batch)<|MERGE_RESOLUTION|>--- conflicted
+++ resolved
@@ -6,7 +6,7 @@
 import torch
 from pytorch_lightning import seed_everything
 
-from mttl.config import ExpertConfig, MoEExpertConfig, MultiExpertConfig
+from mttl.config import MoEExpertConfig, MultiExpertConfig
 from mttl.models.containers.lora_containers import (
     CoalescedLoRAExpertContainer,
     LoRAExpertContainer,
@@ -68,93 +68,22 @@
 bs, max_seq_len = 10, 5
 
 
-def create_dummy_expert(config: ExpertConfig, exp_name) -> Expert:
+def create_dummy_expert(config: MultiExpertConfig, exp_name) -> Expert:
     model = MultiExpertModel(model=config.model, device_map="cpu")
-    expert = model.add_empty_expert(
-        exp_name, ModifierConfig.from_training_config(config)
-    )
+    expert = model.add_empty_expert(exp_name, config.modifier_config)
     return expert
 
-<<<<<<< HEAD
-    @no_coalesced_lora_container()
-    def test_add_expert_with_action_merge(
-        self, tmp_multi_exp_config: MultiExpertConfig
-    ):
-        seed_everything(0)
-
-        config: ExpertConfig = tmp_multi_exp_config
-        config.router_selector = "poly_router"
-
-        exp1_dest = self.create_dummy_expert(config, "exp1")
-        exp2_dest = self.create_dummy_expert(config, "exp2")
-        module_dict = {"mod1": exp1_dest, "mod2": exp2_dest}
-
-        module = MultiExpertModel(**config.asdict())
-        module.add_experts_from_dict(module_dict, action="merge")
-
-        assert isinstance(
-            module.model.transformer.h[0].attn.attention.k_proj, LoRAExpertContainer
-        )
-        # expert container should be empty
-        assert len(module.model.transformer.h[0].attn.attention.k_proj) == 0
-
-        batch = {
-            "input_ids": torch.randint(10, 400, (bs, max_seq_len)),
-            "labels": torch.randint(10, 400, (bs, max_seq_len)),
-        }
-        seq_len = torch.randint(0, max_seq_len, (bs,))
-        attn_mask = torch.zeros(bs, max_seq_len, dtype=torch.int32)
-        attn_mask[torch.arange(bs), seq_len] = 1
-        attn_mask = 1 - attn_mask.cumsum(dim=-1)
-        batch["attention_mask"] = attn_mask
-
-        # Test Base Llama model
-        output = module(batch)
-        assert np.allclose(output.item(), 15.2, atol=0.1)
-
-    def nonzero_B_init(self, model):
-        gen = torch.Generator()
-        gen.manual_seed(0)
-        for mod in model.modules():
-            if isinstance(mod, LoRA):
-                # Also re-initing lora_a so that we have the exact same values
-                # for both the Poly and MHR test
-                mod.lora_a.data = torch.rand(mod.lora_a.shape, generator=gen) * 0.5
-                mod.lora_b.data = torch.rand(mod.lora_b.shape, generator=gen) * 0.5
-
-    @pytest.mark.parametrize("is_coalesced", [(True, False)])
-    def test_expert_selector_with_poly_task_routing(
-        self, tmp_multi_exp_config, is_coalesced
-    ):  # this fails, why?
-        seed_everything(0)
-        config: MoEExpertConfig = tmp_multi_exp_config
-        config.router_selector = "poly_router"
-
-        # Tasks need to be specified to the selector to perform routing
-        config.task_names = ["task_1", "task_2", "task_3"]
-
-        exp1 = self.create_dummy_expert(config, "task_1")
-        exp2 = self.create_dummy_expert(config, "task_2")
-        module_dict = {"mod1": exp1, "mod2": exp2}
-
-        module = MultiExpertModel(
-            **config.asdict(),
-        )
-        assert module.hparams.model_modifier == None
-        module.add_experts_from_dict(module_dict, action="route")
-=======
-
-def test_add_expert_with_action_merge(tmp_exp_config, monkeypatch):
+
+def test_add_expert_with_action_merge(tmp_multi_exp_config, monkeypatch):
     monkeypatch.setenv("COALESCED_LORA_CONTAINER", "0")
 
     seed_everything(0)
-    config: ExpertConfig = tmp_exp_config
+    config: MultiExpertConfig = tmp_multi_exp_config
 
     config.router_selector = "poly_router"
     exp1_dest = create_dummy_expert(config, "exp1")
     exp2_dest = create_dummy_expert(config, "exp2")
     module_dict = {"mod1": exp1_dest, "mod2": exp2_dest}
->>>>>>> 851c9ea1
 
     module = MultiExpertModel(**vars(config))
     module.add_experts_from_dict(module_dict, action="merge")
@@ -179,33 +108,6 @@
     output = module(batch)
     assert np.allclose(output.item(), 15.2, atol=0.1)
 
-<<<<<<< HEAD
-        # Now let's change the adapter params, and also the function parameterized by the model
-        self.nonzero_B_init(module)
-        output = module(batch)
-        assert np.allclose(output.item(), 18.37 if is_coalesced else 14.69, atol=0.1)
-
-        """ Multi-Head Routing Test """
-        # NOTE: We need to add SkilledLoRAs instead of standard LoRAs
-        # We follow the procedure as in MoETrainer constructor :
-        # init SkilledLoras n_skills=1, for `n_experts` amount of times
-        config.n_splits = 4
-        config.n_skills = 1
-        config.model_modifier = "skilled_lora"
-
-        # Need to recreate experts so that they have the right amt of splits
-        exp1 = self.create_dummy_expert(config, "task_1")
-        exp2 = self.create_dummy_expert(config, "task_2")
-
-        module_dict = {"mod1": exp1, "mod2": exp2}
-        module = MultiExpertModel(
-            **config.asdict(),
-        )
-        assert module.hparams.model_modifier == None
-        module.add_experts_from_dict(module_dict, action="route")
-        self.nonzero_B_init(module)
-=======
->>>>>>> 851c9ea1
 
 def nonzero_B_init(model):
     gen = torch.Generator()
@@ -220,12 +122,12 @@
 
 @pytest.mark.parametrize("is_coalesced", [0, 1])
 def test_expert_selector_with_poly_task_routing(
-    tmp_exp_config, monkeypatch, is_coalesced
+    tmp_multi_exp_config, monkeypatch, is_coalesced
 ):  # this fails, why?
     monkeypatch.setenv("COALESCED_LORA_CONTAINER", str(is_coalesced))
 
     seed_everything(0)
-    config: Config = tmp_exp_config
+    config: Config = tmp_multi_exp_config
     config.router_selector = "poly_router"
 
     # Tasks need to be specified to the selector to perform routing
@@ -235,28 +137,16 @@
     exp2 = create_dummy_expert(config, "task_2")
     module_dict = {"mod1": exp1, "mod2": exp2}
 
-<<<<<<< HEAD
-    def test_expert_selector_with_task_name_routing(self, tmp_multi_exp_config):
-        seed_everything(0)
-        config: MultiExpertConfig = tmp_multi_exp_config
-=======
     module = MultiExpertModel(
         **vars(config),
     )
     assert module.hparams.model_modifier == None
     module.add_experts_from_dict(module_dict, action="route")
->>>>>>> 851c9ea1
 
     assert isinstance(
         module.model.transformer.h[0].attn.attention.k_proj, LoRAExpertContainer
     )
 
-<<<<<<< HEAD
-        module = MultiExpertModel(**config.asdict())
-        assert module.hparams.model_modifier == None
-        module.add_experts_from_dict(module_dict, action="route")
-        module.set_default_expert("mod3")
-=======
     batch = {
         "input_ids": torch.randint(10, 400, (bs, max_seq_len)),
         "labels": torch.randint(10, 400, (bs, max_seq_len)),
@@ -315,38 +205,25 @@
     batch["task_names"][-1] = "task_10"
     with pytest.raises(AssertionError):
         output = module(batch)
->>>>>>> 851c9ea1
-
-
-def test_expert_selector_with_task_name_routing(tmp_exp_config):
-    seed_everything(0)
-    config: Config = tmp_exp_config
-
-<<<<<<< HEAD
-    def test_expert_selector_with_poly_routing(self, tmp_multi_exp_config):
-        seed_everything(0)
-        config: MoEExpertConfig = tmp_multi_exp_config
-=======
+
+
+def test_expert_selector_with_task_name_routing(tmp_multi_exp_config):
+    seed_everything(0)
+    config: Config = tmp_multi_exp_config
+
     config.router_selector = "task_selector"
     exp1 = create_dummy_expert(config, "exp1")
     exp2 = create_dummy_expert(config, "exp2")
     module_dict = {"mod1": exp1, "mod2": exp2, "mod3": exp1}
->>>>>>> 851c9ea1
 
     module = MultiExpertModel(**vars(config))
     assert module.hparams.model_modifier == None
     module.add_experts_from_dict(module_dict, action="route")
     module.set_default_expert("mod3")
 
-<<<<<<< HEAD
-        module = MultiExpertModel(**config.asdict())
-        module.add_experts_from_dict(module_dict, action="route")
-        assert module.selectors["lora"][0].init_gap == [-1e-3, 1e-3]
-=======
     assert isinstance(
         module.model.transformer.h[0].attn.attention.k_proj, LoRAExpertContainer
     )
->>>>>>> 851c9ea1
 
     # Model has been created. Now, we fix the generator to ensure that coalesced vs not coalesced gives the same as base llama
     generator = torch.Generator()
@@ -369,9 +246,9 @@
     assert np.allclose(output.item(), 12.3125, atol=0.1)
 
 
-def test_expert_selector_with_poly_routing(tmp_exp_config):
-    seed_everything(0)
-    config: ExpertConfig = tmp_exp_config
+def test_expert_selector_with_poly_routing(tmp_multi_exp_config):
+    seed_everything(0)
+    config: MultiExpertConfig = tmp_multi_exp_config
 
     config.router_selector = "poly_router_dir"
     exp1_dest = create_dummy_expert(config, "exp1")
@@ -402,10 +279,6 @@
     batch["task_names"] += ["some_unknown_task_name"] * 2
     batch["task_sources"] = batch["task_names"]
 
-<<<<<<< HEAD
-        module = MultiExpertModel(
-            **config.asdict(),
-=======
     # Test Base Llama model
     output = module(batch)
     assert np.allclose(output.item(), 12.3125, atol=0.1)
@@ -454,9 +327,9 @@
     assert len(weights) > 1
 
 
-def test_expert_selector_with_moe_routing_soft(mocker, tmp_exp_config, dummy_batch):
-    seed_everything(0)
-    config: ExpertConfig = tmp_exp_config
+def test_expert_selector_with_moe_routing_soft(mocker, tmp_moe_exp_config, dummy_batch):
+    seed_everything(0)
+    config: MultiExpertConfig = tmp_moe_exp_config
     config.router_selector = "moe_rkhs_router"
     config.router_granularity = "finegrained"
     config.moe_emb_dim = 10
@@ -482,10 +355,10 @@
 
 
 def test_expert_selector_with_moe_routing_soft_granularity(
-    mocker, tmp_exp_config, dummy_batch
+    mocker, tmp_moe_exp_config, dummy_batch
 ):
     seed_everything(0)
-    config: ExpertConfig = tmp_exp_config
+    config: MultiExpertConfig = tmp_moe_exp_config
     config.router_selector = "moe_rkhs_router"
     config.router_granularity = "coarsegrained"
     config.moe_emb_dim = 10
@@ -503,230 +376,27 @@
     assert np.allclose(output.item(), 18.1, atol=0.1)
     assert container.selector.total_calls_per_forward == 72
 
-    config: ExpertConfig = tmp_exp_config
+    config: MultiExpertConfig = tmp_moe_exp_config
     config.router_granularity = "mixer"
     # mixer not found
     with pytest.raises(ValueError):
         module = MoEModel(
             **vars(config),
->>>>>>> 851c9ea1
         )
 
-<<<<<<< HEAD
-        output = module(batch)
-        assert np.allclose(output.item(), 12.3125, atol=0.1)
-
-        weights = {}
-        for _, selector_dict in module.selector_cache.items():
-            for selector in selector_dict.values():
-                weights[selector.layer_name] = selector.get_routing_weights()
-        assert len(weights) > 1
-
-    def test_expert_selector_with_moe_routing_soft(
-        self, mocker, tmp_moe_exp_config, dummy_batch
-    ):
-        seed_everything(0)
-        config: MoEExpertConfig = tmp_moe_exp_config
-        config.router_selector = "moe_rkhs_router"
-        config.router_granularity = "finegrained"
-        config.emb_dim = 10
-        config.rkhs_dim = 10
-
-        module = MoEModel(**config.asdict())
-
-        container = module.model.transformer.h[0].attn.attention.k_proj
-        assert isinstance(container, LoRAExpertContainer)
-        assert isinstance(container.selector, MOERKHSSelector)
-        assert container.selector.top_k == -1
-
-        # Test Base Llama model
-        spy = mocker.spy(container.selector, "forward")
-        output = module(dummy_batch)
-        assert np.allclose(output.item(), 18, atol=0.1)
-        assert container.selector.total_calls_per_forward == 1
-
-        assert spy.call_count == 1
-        assert isinstance(spy.spy_return, BatchSequenceExpertsAndWeightsSelectorOutput)
-        assert spy.spy_return.experts is SelectorOutput.ALL_EXPERTS
-        assert spy.spy_return.weights.shape == (2, 3, 8)
-
-    def test_expert_selector_with_moe_routing_soft_granularity(
-        self, mocker, tmp_moe_exp_config, dummy_batch
-    ):
-        seed_everything(0)
-        config: ExpertConfig = tmp_moe_exp_config
-        config.router_selector = "moe_rkhs_router"
-        config.router_granularity = "coarsegrained"
-        config.emb_dim = 10
-        config.rkhs_dim = 10
-
-        module = MoEModel(**config.asdict())
-
-        container = module.model.transformer.h[0].attn.attention.k_proj
-        assert isinstance(container, LoRAExpertContainer)
-        assert isinstance(container.selector, MOERKHSSelector)
-        assert len(container.selector.views) == 71
-        assert container.selector.top_k == -1
-        # Test Base Llama model
-        output = module(dummy_batch)
-        assert np.allclose(output.item(), 18.1, atol=0.1)
-        assert container.selector.total_calls_per_forward == 72
-
-        config: ExpertConfig = tmp_moe_exp_config
-        config.router_granularity = "mixer"
-        # mixer not found
-        with pytest.raises(ValueError):
-            module = MoEModel(
-                **config.asdict(),
-            )
-
-    def test_expert_selector_with_moe_routing_soft_coalesced(
-        self, mocker, tmp_moe_exp_config, dummy_batch, monkeypatch
-    ):
-        monkeypatch.setenv("COALESCED_LORA_CONTAINER", "1")
-
-        seed_everything(0)
-        config: MoEExpertConfig = tmp_moe_exp_config
-        config.router_selector = "moe_rkhs_router"
-        config.router_granularity = "finegrained"
-        config.top_k = -1
-        config.emb_dim = 10
-        config.rkhs_dim = 10
-
-        module = MoEModel(**config.asdict())
-
-        container = module.model.transformer.h[0].attn.attention.k_proj
-        assert isinstance(container, CoalescedLoRAExpertContainer)
-        assert isinstance(container.selector, MOERKHSSelector)
-        assert container.selector.top_k == -1
-
-        # Test Base Llama model
-        spy = mocker.spy(container.selector, "forward")
-        output = module(dummy_batch)
-        assert np.allclose(output.item(), 18, atol=0.1)
-        assert container.selector.total_calls_per_forward == 1
-
-        assert spy.call_count == 1
-        assert isinstance(spy.spy_return, BatchSequenceExpertsAndWeightsSelectorOutput)
-        assert spy.spy_return.experts is SelectorOutput.ALL_EXPERTS
-        assert spy.spy_return.weights.shape == (2, 3, 8)
-
-    def test_expert_selector_with_moe_routing_hard(
-        self, mocker, tmp_moe_exp_config, dummy_batch
-    ):
-        seed_everything(0)
-        config: MoEExpertConfig = tmp_moe_exp_config
-        config.router_selector = "moe_rkhs_router"
-        config.router_granularity = "finegrained"
-        config.top_k = 2
-        config.emb_dim = 10
-        config.rkhs_dim = 10
-
-        module = MoEModel(**config.asdict())
-
-        container = module.model.transformer.h[0].attn.attention.k_proj
-        assert isinstance(container, LoRAExpertContainer)
-        assert isinstance(container.selector, MOERKHSSelector)
-        assert container.selector.top_k == 2
-
-        # Test Base Llama model
-        spy = mocker.spy(container.selector, "forward")
-        output = module(dummy_batch)
-        assert np.allclose(output.item(), 18, atol=0.1)
-        assert container.selector.total_calls_per_forward == 1
-
-        assert spy.call_count == 1
-        assert isinstance(spy.spy_return, BatchSequenceExpertsAndWeightsSelectorOutput)
-        assert spy.spy_return.experts.shape == (2, 3, 2)
-        assert spy.spy_return.weights.shape == (2, 3, 2)
-
-    def test_expert_selector_with_moe_clown_routing_soft_coalesced(
-        self, mocker, tmp_moe_exp_config, bigger_dummy_batch, monkeypatch
-    ):
-        monkeypatch.setenv("COALESCED_LORA_CONTAINER", "1")
-
-        seed_everything(0)
-        config: MoEExpertConfig = tmp_moe_exp_config
-        config.router_selector = "arrow_router"
-        config.router_granularity = "finegrained"
-        config.router_temp = 0.1
-
-        module = MoEModel(**config.asdict())
-
-        container = module.model.transformer.h[0].attn.attention.k_proj
-        assert isinstance(container, CoalescedLoRAExpertContainer)
-        assert isinstance(container.selector, PerTokenSelector)
-        assert container.selector.config.top_k == -1
-        assert container.selector.config.router_temp == 0.1
-
-        # Test Base Llama model
-        spy = mocker.spy(container.selector, "forward")
-
-        # Initialize the prototypes
-        def init_proto(fill_value=0.0, random=False):
-            for sub_mod in module.modules():
-                if isinstance(sub_mod, PerTokenSelector):
-                    protos = torch.full(
-                        (len(sub_mod.expert_names), sub_mod.input_dim), fill_value
-                    )
-                    if random:
-                        protos = torch.rand_like(protos)
-                    sub_mod.overwrite_prototypes(protos)
-
-        init_proto(1.0)
-        output = module(bigger_dummy_batch)
-        entropy_uniform = container.selector.metric_logger.meters["ent_uniform"].avg
-        actual_entropy = container.selector.metric_logger.meters["ent_routing"].avg
-        assert np.allclose(entropy_uniform, actual_entropy, atol=0.1)
-
-        init_proto(random=True)
-        output = module(bigger_dummy_batch)
-        entropy_uniform = container.selector.metric_logger.meters["ent_uniform"].avg
-        actual_entropy = container.selector.metric_logger.meters["ent_routing"].avg
-        assert actual_entropy < entropy_uniform
-
-    def test_expert_selector_with_task_predictor_selection(self, tmp_multi_exp_config):
-        seed_everything(0)
-        config: MultiExpertConfig = tmp_multi_exp_config
-
-        config.device_map = "cpu"
-        config.router_selector = "task_predictor_selector"
-        config.ranker_model = "classifier"
-        config.ranker_path = "zhan1993/classifier_ranker_debug"
-        exp1_dest = self.create_dummy_expert(config, "exp1")
-        exp2_dest = self.create_dummy_expert(config, "exp2")
-        module_dict = {"niv2_sentence_compression": exp1_dest, "niv2_misc": exp2_dest}
-
-        module = MultiExpertModel(**config.asdict())
-        module.add_experts_from_dict(module_dict, action="route")
-
-        bs = 2
-        batch = {
-            "input_ids": torch.randint(bs, 400, (bs, max_seq_len)),
-            "labels": torch.randint(bs, 400, (bs, max_seq_len)),
-            "sources_texts": ["task predictor", "hello world"],
-        }
-
-        seq_len = torch.randint(0, max_seq_len, (bs,))
-        attn_mask = torch.zeros(bs, max_seq_len, dtype=torch.int32)
-        attn_mask[torch.arange(bs), seq_len] = 1
-        attn_mask = 1 - attn_mask.cumsum(dim=-1)
-        batch["attention_mask"] = attn_mask
-=======
->>>>>>> 851c9ea1
 
 def test_expert_selector_with_moe_routing_soft_coalesced(
-    mocker, tmp_exp_config, dummy_batch, monkeypatch
+    mocker, tmp_moe_exp_config, dummy_batch, monkeypatch
 ):
     monkeypatch.setenv("COALESCED_LORA_CONTAINER", "1")
 
     seed_everything(0)
-    config: ExpertConfig = tmp_exp_config
+    config: MultiExpertConfig = tmp_moe_exp_config
     config.router_selector = "moe_rkhs_router"
     config.router_granularity = "finegrained"
-    config.moe_to_k = -1
-    config.moe_emb_dim = 10
-    config.moe_rkhs_dim = 10
+    config.top_k = -1
+    config.emb_dim = 10
+    config.rkhs_dim = 10
 
     module = MoEModel(**vars(config))
 
@@ -747,14 +417,14 @@
     assert spy.spy_return.weights.shape == (2, 3, 8)
 
 
-def test_expert_selector_with_moe_routing_hard(mocker, tmp_exp_config, dummy_batch):
-    seed_everything(0)
-    config: ExpertConfig = tmp_exp_config
+def test_expert_selector_with_moe_routing_hard(mocker, tmp_moe_exp_config, dummy_batch):
+    seed_everything(0)
+    config: MultiExpertConfig = tmp_moe_exp_config
     config.router_selector = "moe_rkhs_router"
     config.router_granularity = "finegrained"
-    config.moe_top_k = 2
-    config.moe_emb_dim = 10
-    config.moe_rkhs_dim = 10
+    config.top_k = 2
+    config.emb_dim = 10
+    config.rkhs_dim = 10
 
     module = MoEModel(**vars(config))
 
@@ -776,12 +446,12 @@
 
 
 def test_expert_selector_with_moe_clown_routing_soft_coalesced(
-    mocker, tmp_exp_config, bigger_dummy_batch, monkeypatch
+    mocker, tmp_moe_exp_config, bigger_dummy_batch, monkeypatch
 ):
     monkeypatch.setenv("COALESCED_LORA_CONTAINER", "1")
 
     seed_everything(0)
-    config: ExpertConfig = tmp_exp_config
+    config: MultiExpertConfig = tmp_moe_exp_config
     config.router_selector = "arrow_router"
     config.router_granularity = "finegrained"
     config.router_temp = 0.1
@@ -791,7 +461,7 @@
     container = module.model.transformer.h[0].attn.attention.k_proj
     assert isinstance(container, CoalescedLoRAExpertContainer)
     assert isinstance(container.selector, PerTokenSelector)
-    assert container.selector.config.moe_top_k == -1
+    assert container.selector.config.top_k == -1
     assert container.selector.config.router_temp == 0.1
 
     # Test Base Llama model
@@ -821,9 +491,9 @@
     assert actual_entropy < entropy_uniform
 
 
-def test_expert_selector_with_task_predictor_selection(tmp_exp_config):
-    seed_everything(0)
-    config: Config = tmp_exp_config
+def test_expert_selector_with_task_predictor_selection(tmp_multi_exp_config):
+    seed_everything(0)
+    config: MultiExpertConfig = tmp_multi_exp_config
 
     config.device_map = "cpu"
     config.router_selector = "task_predictor_selector"
