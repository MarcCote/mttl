import os
import json
from mttl.models.modifiers.expert_containers.expert_library import ExpertLibrary
from mttl.models.modifiers.expert_containers.library_transforms import (
    MBClusteringTransformConfig,
    MBCWithCosSimTransform,
    RandomClustersTransform,
    RandomClustersConfig,
)
from mttl.utils import logger
from mttl.models.expert_config import ExpertConfig


class ClusteringConfig(ExpertConfig):
    def _set_defaults(self):
        super()._set_defaults()
        # for MBC
<<<<<<< HEAD
        self.mbc_num_clusters = 10  # number of clusters
=======
        self.num_clusters = 10  # number of clusters
>>>>>>> f567184b
        self.cluster_mode = "mbc"  # clustering mode: mbc, random


def main(args: ClusteringConfig):
    library = ExpertLibrary.get_expert_library(
        repo_id=args.library_id,
        create=False,
        destination_id=args.destination_library_id,
    )

    if args.cluster_mode == "mbc":
        cfg = MBClusteringTransformConfig(
<<<<<<< HEAD
            k=args.mbc_num_clusters, random_state=42, sparsity_threshold=0.5
        )
        transform = MBCWithCosSimTransform(cfg)
        clusters = transform.transform(library, recompute=True)
        filename = f"{args.mbc_num_clusters}MBC.json"
    elif args.cluster_mode == "random":
        cfg = RandomClustersConfig(k=args.mbc_num_clusters, random_state=42)
        transform = RandomClustersTransform(cfg)
        clusters = transform.transform(library)
        filename = f"{args.mbc_num_clusters}_random.json"
=======
            k=args.num_clusters, random_state=42, sparsity_threshold=0.5
        )
        transform = MBCWithCosSimTransform(cfg)
        clusters = transform.transform(library, recompute=True)
        filename = f"{args.num_clusters}MBC.json"
    elif args.cluster_mode == "random":
        cfg = RandomClustersConfig(k=args.num_clusters, random_state=42)
        transform = RandomClustersTransform(cfg)
        clusters = transform.transform(library)
        filename = f"{args.num_clusters}_random.json"
>>>>>>> f567184b
    else:
        raise ValueError(f"Unknown cluster mode {args.cluster_mode}")

    output_json_file = (
        f"{os.path.dirname(os.path.realpath(__file__))}/task_sets/{args.library_id}/"
    )
    os.makedirs(output_json_file, exist_ok=True)
    cluster_dict = {}
    for c, l in clusters.items():
        print(f"Cluster {c} has {len(l)} elements")
        print(f"c{c}o{args.num_clusters} = {l}")
        cluster_dict[f"c{c}o{args.num_clusters}"] = l
    with open(output_json_file + f"/{filename}", "w") as f:
        json.dump(cluster_dict, f, indent=4)
    logger.info(f"Saved clusters to {output_json_file}/{filename}")


if __name__ == "__main__":
    args = ClusteringConfig.parse()
    main(args)<|MERGE_RESOLUTION|>--- conflicted
+++ resolved
@@ -15,11 +15,7 @@
     def _set_defaults(self):
         super()._set_defaults()
         # for MBC
-<<<<<<< HEAD
-        self.mbc_num_clusters = 10  # number of clusters
-=======
         self.num_clusters = 10  # number of clusters
->>>>>>> f567184b
         self.cluster_mode = "mbc"  # clustering mode: mbc, random
 
 
@@ -32,18 +28,6 @@
 
     if args.cluster_mode == "mbc":
         cfg = MBClusteringTransformConfig(
-<<<<<<< HEAD
-            k=args.mbc_num_clusters, random_state=42, sparsity_threshold=0.5
-        )
-        transform = MBCWithCosSimTransform(cfg)
-        clusters = transform.transform(library, recompute=True)
-        filename = f"{args.mbc_num_clusters}MBC.json"
-    elif args.cluster_mode == "random":
-        cfg = RandomClustersConfig(k=args.mbc_num_clusters, random_state=42)
-        transform = RandomClustersTransform(cfg)
-        clusters = transform.transform(library)
-        filename = f"{args.mbc_num_clusters}_random.json"
-=======
             k=args.num_clusters, random_state=42, sparsity_threshold=0.5
         )
         transform = MBCWithCosSimTransform(cfg)
@@ -54,7 +38,6 @@
         transform = RandomClustersTransform(cfg)
         clusters = transform.transform(library)
         filename = f"{args.num_clusters}_random.json"
->>>>>>> f567184b
     else:
         raise ValueError(f"Unknown cluster mode {args.cluster_mode}")
 
