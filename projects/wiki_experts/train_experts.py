--- conflicted
+++ resolved
@@ -283,7 +283,6 @@
     del module
     torch.cuda.empty_cache()
 
-<<<<<<< HEAD
     if args.eval_mmlu_flag is True:
         module_test_oracle = model_class.load_from_checkpoint(
             mmlu_test_cb.last_chkpt
@@ -306,23 +305,6 @@
         )
         del module_valid_oracle
         torch.cuda.empty_cache()
-=======
-    module_test_oracle = model_class.load_from_checkpoint(mmlu_test_cb.last_chkpt).to(
-        "cuda"
-    )
-    eval_mmlu(module_test_oracle, args, scores_init, chkpt_criteria="test_mmlu_oracle")
-    del module_test_oracle
-    torch.cuda.empty_cache()
-
-    # for best model selected with mmlu/val
-    module_valid_oracle = model_class.load_from_checkpoint(mmmlu_val_cb.last_chkpt).to(
-        "cuda"
-    )
-    eval_mmlu(module_valid_oracle, args, scores_init, chkpt_criteria="val_mmlu")
-    del module_valid_oracle
-    torch.cuda.empty_cache()
-
->>>>>>> 98c88b83
     # reload best model before pushing!
     checkpoint = (
         checkpoint_callback.best_model_path or checkpoint_callback.last_model_path
@@ -330,12 +312,8 @@
 
     if checkpoint:
         module = model_class.load_from_checkpoint(checkpoint).to("cuda")
-<<<<<<< HEAD
         if args.eval_mmlu_flag is True:
             eval_mmlu(module, args, mmlu_test_cb.base_perf, chkpt_crit="val_mmlu")
-=======
-        eval_mmlu(module, args, scores_init, chkpt_criteria=monitor)
->>>>>>> 98c88b83
 
     if args.hf_repo_id and checkpoint:
         from projects.wiki_experts.src.expert_model import push_expert_to_hub
