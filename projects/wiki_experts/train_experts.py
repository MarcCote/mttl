--- conflicted
+++ resolved
@@ -151,13 +151,8 @@
     elif val_check_interval > args.total_steps and args.total_steps != -1:
         val_check_interval = args.total_steps
 
-<<<<<<< HEAD
-    callbacks.append(MMLUCallback(**vars(args)))
+    callbacks.append(MMLUCallback(eval_every=args.eval_every))
 
-=======
-    callbacks.append(MMLUCallback(eval_every=args.eval_every))
-    
->>>>>>> ff052bfc
     trainer = Trainer(
         devices=-1,
         accelerator="gpu",
