import json
import os
import torch

from mttl.config import Config
import mttl.datamodule.task_sequences
import mttl.datamodule.task_cluster_flan
from mttl.utils import logger


class ExpertConfig(Config):
    def _set_defaults(self):
        super()._set_defaults()

        self.load_in_8bit = False
        self.wandb_project = None
        self.tensorboard = False

        self.remote_token = None
        self.library_id = None

        self.do_train = True

        # just a lame flag to 0 out all adapter weights
        self.baseline = False
        # sparsify adapter weights to this sparsity level
        self.sparsity = 0.0
        # only use a very small portion of the available experts
        self.subsample_library_experts = 0
        # rank / retrieve top k experts
        self.ranker_top_k = 1
        self.ranker_path = None
        self.ranker_model = None

        self.expert_name = None
        self.routing = "subject"
        self.mmlu_test_split = "test"
        self.load_module = None
        self.micro_batch_size = None
        self.validation_portion = 0.03

        self.use_instruct_template = False
        self.source_template = None
        self.augment_few_shot = 0

        self.subsample_train = None
        self.subsample_dev = None

        self.moe_num_experts = 8
        self.moe_emb_dim = 128
        self.moe_rkhs_dim = 512
        self.moe_ent_reg = 0.0
        self.moe_ent_free_bits = 0.0
        self.moe_top_k = -1

        self.data_dir = os.getenv("AMLT_DATA_DIR", "~/data/")
        self.output_dir = os.getenv("AMLT_OUTPUT_DIR", "tmp/instruction_learning/")

        self.mmlu_use_hard_prompt = None  # use a hard prompt for mmlu

        self.eval_mmlu_few_shot = True  # use few-shot for mmlu, default
        self.eval_mmlu_flag = False  # eval mmlu performance during training
        self.eval_rouge_flag = False  # eval rouge during training
        self.pipeline_eval_tasks = "all"

        self.eval_metric = "loss"
        self.use_vllm = False

        # for finetuning a library
        self.hf_repo_query = (
            None  # for retrieval, we take query expert from this library
        )
        self.sk = 5  # number of experts to retrieve from a library
        self.finetune_regime = None  # polylib_full, lib_mu, polylib_selector
        self.eval_before_training = True

        # hidden state computation transform
        self.use_base_model_only = False
        self.max_samples_per_task = 100
        self.track = "each_layer"
        self.pool = "last"
        self.delta_scale = None  # how much to extrapolate the shift in the expert's prototype direction
        self.use_similarity_scaling = (
            False  # whether to scale the centroids as a function of LoRA similarity
        )
        self.transform_sparsity = 1.0

        # Clown Router
        self.router_temp = 1.0
        self.notes = None
        self.proto_init = "hidden"  # also "svd"
        self.scale_prototypes = False  # clown routing with SVD
        self.router_window_size = 3
        self.clown_mode = "per_token"
        self.normalize_router_input = False

        # Eval Library
        self.merge_or_route = None  # "uniform", "ties", "clown"
        self.tasksets_path = None
        self.remove_experts = None
        self.create_transfer_matrix = False
        self.es_metric = "loss"
        self.n_ng_iterations = 30  # number of iterations for LoraHub

        # for MBC
        self.mbc_num_clusters = 10  # number of clusters
        self.phi_2_align_heads = False
        self.lora_merge_after = False  # if True, tried to merge after the outer product, currently only applicable to LoRA

<<<<<<< HEAD
        self.save_each_epoch = False
        self.library_name = "library_debug"
        self.cluster_name = "cluster_1"

    def post_init(self, silent=False):
        self._load_deprecated_configs(silent)
=======
        # phatgoose
        self.n_steps_pg = 2000
        self.learning_rate_pg = 0.01
>>>>>>> 22e1557f

    def post_init(self, silent=False):
        if self.micro_batch_size is None:
            self.micro_batch_size = self.train_batch_size

        # to reproduce setup in https://github.com/daanelson/alpaca-lora
        self.gradient_accumulation_steps = (
            self.train_batch_size // self.micro_batch_size
        )
        self.train_batch_size = self.micro_batch_size

        n_devices = torch.cuda.device_count()
        if n_devices > 1:
            logger.warn(
                "You have multiple GPUs, but your device count is not being taken "
                + "into account when computing `gradient_accumulation_steps`."
            )

        if self.finetune_task_name is not None and isinstance(
            self.finetune_task_name, str
        ):
            # resolve task keys
            task_names = []
            tasks = self.finetune_task_name.split(
                "+"
            )  # use "+" for assign multiple task set vars to be found in task_sequences

            task_sets = None
            # if self.tasksets_path is not None:
            #     task_sets = json.load(open(self.tasksets_path))

            for task_name in tasks:
                if task_name in mttl.datamodule.task_sequences.__dict__:
                    task_names.extend(
                        getattr(mttl.datamodule.task_sequences.__dict__, task_name)
                    )
                elif task_name in mttl.datamodule.task_cluster_flan.__dict__:
                    task_names.extend(
                        getattr(mttl.datamodule.task_cluster_flan, task_name)
                    )
                else:
                    task_names.extend([task_name])
            self.finetune_task_name = ",".join(task_names)<|MERGE_RESOLUTION|>--- conflicted
+++ resolved
@@ -107,18 +107,13 @@
         self.phi_2_align_heads = False
         self.lora_merge_after = False  # if True, tried to merge after the outer product, currently only applicable to LoRA
 
-<<<<<<< HEAD
+        # phatgoose
+        self.n_steps_pg = 2000
+        self.learning_rate_pg = 0.01
+
         self.save_each_epoch = False
         self.library_name = "library_debug"
         self.cluster_name = "cluster_1"
-
-    def post_init(self, silent=False):
-        self._load_deprecated_configs(silent)
-=======
-        # phatgoose
-        self.n_steps_pg = 2000
-        self.learning_rate_pg = 0.01
->>>>>>> 22e1557f
 
     def post_init(self, silent=False):
         if self.micro_batch_size is None:
