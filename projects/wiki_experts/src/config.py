--- conflicted
+++ resolved
@@ -49,18 +49,8 @@
         self.data_dir = os.getenv("AMLT_DATA_DIR", "~/data/")
         self.output_dir = os.getenv("AMLT_OUTPUT_DIR", "tmp/instruction_learning/")
 
-<<<<<<< HEAD
-        # training expert
-        self.eval_mmlu_flag = False
-
-        # whether to train the backbone or not when training the ranker
-        self.text_encoder_trained = False
-        self.eval_metric = "loss"
-        self.use_vllm = False
-=======
         self.ranker_model = "classifier"
         self.ranker_path = None
->>>>>>> 547cfcc3
 
     def post_init(self):
         if self.micro_batch_size is None:
