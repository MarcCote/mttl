--- conflicted
+++ resolved
@@ -140,11 +140,7 @@
     except:
         pass
 
-<<<<<<< HEAD
-    return weights, expert
-=======
     return weights, Expert.fromdict(expert_dumps)
->>>>>>> 6e05d7eb
 
 
 if __name__ == "__main__":
