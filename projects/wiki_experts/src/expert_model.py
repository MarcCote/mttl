from functools import partial
import threading
import torch
import re
import os
import numpy as np
from typing import Dict, List
from tempfile import TemporaryDirectory

import tqdm
from mttl.models.modifiers.expert_containers.expert_containers import (
    LoRAExpertContainer,
)
from mttl.models.modifiers.expert_containers.expert_library import (
    ExpertLibrary,
    HFExpertLibrary,
)
import copy

from mttl.models.modifiers.lora import LoRAConfig
from mttl.models.modifiers.routing import RoutingInfo
from mttl.utils import logger
from mttl.models.modifiers.expert_containers import ExpertContainer
from mttl.models.modifiers.expert_containers.selectors import Selector
from mttl.models.modifiers.expert_containers import (
    add_expert_to_transformer,
)

from projects.wiki_experts.src.expert_trainer import ExpertTrainer
from projects.wiki_experts.src.ranker.adapter_ranker import AdapterRankerHelper

from mttl.models.modifiers.expert_containers.module_graph import Expert, ExpertInfo
from mttl.models.modifiers.expert_containers.module_graph import (
    ModuleGraph,
    load_expert,
)
import os


def push_expert_to_hub(
    ckpt_path,
    hf_user_id,
    auto_search=True,
    use_last=False,
    expert_name=None,
) -> None:
    from mttl.models.utils import convert_and_push_to_hub

    """Searches into local path for the checkpoint with lowest validation loss,
    then uploads that.

    if use_last is True, then uses the last checkpoint `last.ckpt` instead
    of the one with lowest validation loss.
    """
    from mttl.models.modifiers.expert_containers.module_graph import load_expert
    from mttl.utils import get_checkpoint_path

    expert = load_expert(get_checkpoint_path(ckpt_path, use_last=use_last))

    dataset_name = expert.training_config.dataset
    # handle the case where dataset is from huggingface
    if "/" in dataset_name:
        dataset_name = dataset_name.partition("/")[-1]

    # model is definitely from HF
    model_name = expert.training_config.model
    if "/" in model_name:
        model_name = model_name.partition("/")[-1]

    if expert_name is not None:
        expert.expert_info.expert_name = expert_name
    else:
        expert_name = expert.expert_info.expert_name

    assert expert_name is not None

    repo_id = f"{hf_user_id}/expert__{model_name}__{dataset_name}__{expert_name}"

    logger.info("Uploading checkpoint {} --> {}".format(ckpt_path, repo_id))
    convert_and_push_to_hub(expert, repo_id)


class MultiExpertModel(ExpertTrainer):
    def __init__(self, **kwargs: dict):
        # we dont use any  model modifier for MultiExpertModel model by default.
        # If you want to use a model modifier, use one of the 'self.modify_with...' methods.
        kwargs["model_modifier"] = None
        super().__init__(**kwargs)

        self.experts_names = []
        self.lock = threading.Lock()

    @property
    def experts_containers(self) -> List[ExpertContainer]:
        containers = []
        for _, module in self.model.named_modules():
            for _, child in dict(module.named_children()).items():
                if isinstance(child, ExpertContainer) and len(child.experts) > 0:
                    containers.append(child)
        return containers

    @property
    def selectors(self) -> Dict[str, Selector]:
        return self.model.selectors

    def get_router_weights(self):
        weights = {}
        for _, selector in self.selectors.items():
            weights[selector.name] = selector.get_routing_weights()
        return weights

    def load_from_graph(self, graph: ModuleGraph, action="route", **kwargs):
        for name, module in graph.create_modules(
            base_hparams=self.hparams, **kwargs
        ).items():
            print("Loading module: {}".format(module.name))
            # loading from graph gets the name of the root node
            self.add_expert_instance(
                module,
                action=action,
                expert_name=name,
                is_default=name == "default",
            )

    def delete_expert_container(self):
        """
        Replaces the expert container with the expert with the given name.
        """
        for _, module in self.model.named_modules():
            for c_name, child in dict(module.named_children()).items():
                if isinstance(child, ExpertContainer) and len(child.experts) > 0:
                    setattr(module, c_name, child.layer)
        self.experts_names.clear()

    def replace_container_with_expert(self, expert_name, get_expert_instance=True):
        """
        Replaces the expert container with the expert with the given name.
        """
        if len(self.experts_names) == 0:
            return
        expert = None
        for _, module in self.model.named_modules():
            for c_name, child in dict(module.named_children()).items():
                if isinstance(child, ExpertContainer) and len(child.experts) > 0:
                    setattr(module, c_name, child.experts[expert_name])
                    if expert is None:
                        expert = child.experts[expert_name]
        # make sure hparams reflect the loaded expert
        if expert:
            self.hparams.update(expert.config.__dict__)
        if get_expert_instance:
            td = TemporaryDirectory()
            expert_checkpoint = MultiExpertModel.save_pretrained(self, td.name)
            expert: Expert = load_expert(expert_checkpoint)
            # remove the temporary directory
            os.remove(expert_checkpoint)
            return expert
        return

    def add_experts_from_library(self, library, filtering_experts=None):
        import tqdm
        import concurrent.futures

        def add_module(self, module_name):
            expert_dump = library[module_name]
            self.add_expert_instance(expert_dump)

        with concurrent.futures.ThreadPoolExecutor(max_workers=16) as executor:
            # Create a list to hold the futures
            futures = []
            for element in library.keys():
                if filtering_experts is not None and element in filtering_experts:
                    print("skip expert: {}".format(element))
                    continue
                futures.append(executor.submit(partial(add_module, self), element))

            # Progress bar setup
            with tqdm.tqdm(
                total=len(library), desc="Processing", unit="module"
            ) as progress_bar:
                for _ in concurrent.futures.as_completed(futures):
                    progress_bar.update(1)

    def load_from_module_dict(self, module_dict, action="route"):
        for module_name, destination in module_dict.items():
            if isinstance(destination, str):
                self.load_expert(
                    destination,
                    module_name,
                    action=action,
                    is_default=module_name == "default",
                )
            elif isinstance(destination, Expert):
                self.add_expert_instance(destination, module_name, action=action)

    def add_empty_expert(
        self,
        expert_name,
        expert_config=None,
    ):
        """Adds a new empty expert to the model."""
        new_expert = Expert(
            expert_info=ExpertInfo(
                expert_name,
                expert_config=expert_config or self.hparams.__dict__,
                expert_task_name=self.hparams.finetune_task_name,
            ),
        )
        self.add_expert_instance(new_expert)
        logger.info("Added empty expert: {}".format(expert_name))

    def add_expert_instance(
        self,
        expert_instance: Expert,
        expert_name=None,
        action="route",
        is_default=False,
    ):
        if expert_name is not None:
            # we want to load expert instance with a given name (might be different from the one in the expert instance)
            # we dont want to change expert instance though!
            # will create a copy for now (maybe safer), alternatively can change the name and set it back at the end of the function
            expert_instance = expert_instance.clone()
            expert_instance.name = expert_name

        with self.lock:
            self.model = add_expert_to_transformer(
                self.model,
                expert_instance,
                action=action,
                is_default=expert_instance.name == "default" or is_default,
                routing_config=self.routing_config,
                training_config=self.training_config,
            )
            if action != "merge":
                self.experts_names.append(expert_instance.name)

    def load_from_graph_string(self, s, action="route", expert_library=None):
        from mttl.models.modifiers.expert_containers.module_graph import ModuleGraph

        graph = ModuleGraph.from_string(s, expert_library=expert_library)
        self.load_from_graph(graph, action=action)

    def load_from_library(
        self,
        library,
        subsample_library_experts=0,
        filtering_experts=None,
        available_experts=None,
    ):
        import copy

        keys = list(library.keys())
        if self.hparams.subsample_library_experts > 0:
            keys = np.random.permutation(keys)[:subsample_library_experts]

        # fill all the weights with zeros after deep copying the weights
        # TODO: clean this in some way
        expert = library[keys[0]]
        expert = copy.deepcopy(expert)
        for _, value in expert.expert_weights.items():
            value.fill_(0)
        expert.name = "default"

        self.add_expert_instance(expert, is_default=True)
        for expert_name in tqdm.tqdm(keys, desc="Loading experts..."):
            if available_experts is not None and expert_name not in available_experts:
                print("{} not in available experts, skip expert".format(expert_name))
                continue
            if filtering_experts is not None and expert_name in filtering_experts:
                print("skip expert: {}".format(expert_name))
                continue
            expert_dump = library.get_expert(expert_name, with_auxiliary_data=False)
            self.add_expert_instance(expert_dump)

    def load_expert(
        self,
        expert_path: str,
        expert_name: str = None,
        action: str = "merge",
        is_default: bool = False,
        expert_library: ExpertLibrary = None,
    ):
        from mttl.models.modifiers.expert_containers.module_graph import load_expert

        expert = load_expert(
            expert_path,
            expert_name=expert_name,
            expert_library=expert_library,
        )

        if self.hparams.model != expert.training_config.model:
            raise ValueError(
                "The expert has been trained on top of a different model!"
                " Detected: {} - Expected: {}".format(
                    expert.training_config.model, self.hparams.model
                )
            )

        logger.info(
            f"Adding expert with name {expert.name}... with action ... {action}!"
        )
        self.add_expert_instance(expert, action=action, is_default=is_default)

    def extract_task_embeddings_lora(self, p_name_pattern=".*lora.*"):
        """
        Extracts task embeddings for parameters matching the given pattern.

        Args:
            p_name_pattern (str, optional): Regular expression pattern to match parameter names.
                Defaults to ".*lora.*".

        Returns:
            torch.Tensor: Concatenated tensor of task embeddings for the matched parameters.
        """
        para_list = []
        for name, param in self.model.named_parameters():
            if re.fullmatch(p_name_pattern, name):
                para_list.append(param.reshape(-1))
        return torch.cat(para_list)

    def get_task_embeddings(self):
        """
        Retrieves the task embeddings for the loaded experts.

        This method assumes that the names of the loaded experts correspond to the tasks they are made for.

        Returns:
        embeddings (dict): A dictionary containing the task embeddings for each expert.
                           The keys are the expert names and the values are the corresponding embeddings.
        """
        if len(self.experts_names) == 0:
            return self.extract_task_embeddings_lora()
        embeddings = {}
        for exp_name in self.experts_names:
            embeddings[exp_name] = (
                self.extract_task_embeddings_lora(
                    p_name_pattern=rf".*{exp_name}\..*lora.*"
                )
                .detach()
                .cpu()
            )
        return embeddings

    def forward(self, batch, reduction="mean"):
        return super().forward(batch, reduction)

<<<<<<< HEAD
    @property
    def generation_config(self):
        return self.model.generation_config

    def generate(
        self,
        batch,
        **kwargs,
    ):
        if self.hparams.routing == "random":
            import numpy as np

            batch["task_names"] = np.random.choice(
                self.experts_names, batch["input_ids"].shape[0], replace=True
            ).tolist()
        if hasattr(self.model, "task_id_container"):
            self.model.task_id_container["routing_infos"] = RoutingInfo.from_batch(
                batch
            )

        generations = self.model.generate(
            inputs=batch["input_ids"], attention_mask=batch["attention_mask"], **kwargs
        )
        return generations

=======
>>>>>>> 0040aa5b

class MultiExpertModelRanker(MultiExpertModel):
    def __init__(self, **kwargs):
        kwargs["router_selector"] = "info_selector"

        super().__init__(**kwargs)

        self.expert_ranker = AdapterRankerHelper.get_ranker_instance(
            ranker_model=kwargs["ranker_model"],
            ranker_path=kwargs["ranker_path"],
        )
        self.hparams.router_selector = "info_selector"
        self.fout = open(
            os.path.join(self.hparams.output_dir, "analyse_predict_expert.txt"), "w"
        )

<<<<<<< HEAD
    def generate(
        self,
        batch,
        **kwargs,
    ):
        if hasattr(self.model, "task_id_container"):
            self.model.task_id_container["routing_infos"] = RoutingInfo.from_batch(
                batch
            )
=======
    def set_routing_infos(self, batch, generate=False):
        self.model.task_id_container["routing_infos"] = RoutingInfo.from_batch(batch)

>>>>>>> 0040aa5b
        self.expert_ranker.set_available_tasks(self.experts_names)
        mod_names, mod_weights = self.expert_ranker.predict_batch(
            batch,
            n=self.hparams.ranker_top_k,
        )

        # fill in the weights for the routing selector, for now just take the first one
        # mod_names = [['mod1', 'mod2'], ['mod3', 'mod4']]
        # mod_wgths = [[0.5, 0.5], [0.3, 0.7]]
        # mod_names = [['default', 'mod1']]
        # mod_wgths = [[0.7, 0.3]]
        self.model.task_id_container["routing_infos"].routing_modules = mod_names
        self.model.task_id_container["routing_infos"].routing_weights = mod_weights

        for e, task_name in enumerate(batch["task_names"]):
            if mod_names[e][0] in self.experts_names:
                logger.info(
                    "task_name:{}.... predict experts: {}".format(
                        task_name,
                        mod_names[e][0],
                    )
                )
            else:
                logger.info(
                    "task_name:{}.... used experts: {}".format(
                        task_name,
                        "default",
                    )
                )
            self.fout.write(task_name + "\t" + mod_names[e][0] + "\n")
        self.fout.flush()
        logger.info(f"Most similar: {str(mod_names)}")
        logger.info(f"Most similar weights: {str(mod_weights)}")

<<<<<<< HEAD
        generations = self.model.generate(
            inputs=batch["input_ids"], attention_mask=batch["attention_mask"], **kwargs
        )
        return generations

    def forward(self, batch, reduction="mean"):
        input_ids, labels = batch["input_ids"], batch["labels"]

        self.model.task_id_container["routing_infos"] = RoutingInfo.from_batch(batch)

        self.expert_ranker.set_available_tasks(self.experts_names)
        mod_names, mod_weights = self.expert_ranker.predict_batch(
            batch,
            n=self.hparams.ranker_top_k,
        )

        self.model.task_id_container["routing_infos"].routing_modules = mod_names
        self.model.task_id_container["routing_infos"].routing_weights = mod_weights
        for e, task_name in enumerate(batch["task_names"]):
            if mod_names[e][0] in self.experts_names:
                logger.info(
                    "task_name:{}.... predict experts: {}".format(
                        task_name,
                        mod_names[e][0],
                    )
                )
            else:
                logger.info(
                    "task_name:{}.... used experts: {}".format(
                        task_name,
                        "default",
                    )
                )

        outputs = self.model.forward(input_ids, attention_mask=batch["attention_mask"])

        # calculate loss, could also be done inside of the model
        bs = input_ids.size(0)
        logits = outputs.logits
        vocab_size = logits.size(-1)
        labels = labels.squeeze(-1)
        shift_logits = logits[..., :-1, :].contiguous()
        shift_labels = labels[..., 1:].contiguous()

        # Flatten the tokens
        loss_fct = torch.nn.CrossEntropyLoss(reduction=reduction)
        shift_logits = shift_logits.view(-1, vocab_size)
        shift_labels = shift_labels.view(-1)

        # Enable model parallelism
        shift_labels = shift_labels.to(shift_logits.device)
        loss = loss_fct(shift_logits, shift_labels)

        # reshape back
        if reduction == "none":
            loss = loss.view((bs, -1))
            # mean only non-zero
            non_zero_loss = (loss != 0).sum(dim=-1)
            non_zero_loss[non_zero_loss == 0] = 1
            loss = loss.sum(dim=-1) / non_zero_loss

        del outputs, shift_logits, shift_labels
        return loss

=======
>>>>>>> 0040aa5b

class MoETrainer(MultiExpertModel):
    def __init__(self, **kwargs):
        kwargs["router_selector"] = "moe_rkhs_router"
        kwargs["router_granularity"] = "mlp"
        kwargs["emb_dim"] = kwargs["moe_emb_dim"]

        super().__init__(**kwargs)

        # 8 experts
        if not self.hparams.hf_lib_id:
            for i in range(self.hparams.moe_num_experts):
                self.add_empty_expert(
                    f"e{i}",
                    LoRAConfig(
                        modify_layers=self.hparams.modify_layers,
                        modify_modules=self.hparams.modify_modules,
                        lora_alpha=self.hparams.lora_alpha,
                        lora_dropout=self.hparams.lora_dropout,
                        lora_rank=self.hparams.lora_rank,
                        lora_init_b_random=True,
                    ),
                )
        else:
            library = HFExpertLibrary(self.hparams.hf_lib_id)
            self.add_experts_from_library(library)

    def training_step(self, batch, _):
        loss = self.forward(batch)
        total_loss = loss.clone()

        if self.model.task_id_container["routing_gates"]:
            num = 0.0
            entropy = 0.0
            xentropy = 0.0

            for values in self.model.task_id_container["routing_gates"]:
                # compute MI loss
                values = values.to(torch.float32)
                values = values.view(-1, values.shape[-1])
                probs = torch.softmax(values, -1)
                entropy += -(probs.mean(0) * torch.log(probs.mean(0))).sum(-1)
                xentropy += -(probs * torch.log(probs)).sum(-1).mean(0)
                num += 1.0

            self.model.task_id_container["routing_gates"].clear()

            mi_loss = (-entropy + xentropy) / num
            total_loss += 2.5 * mi_loss
            self.log(
                f"{self._log_pref}train/route_ent",
                xentropy / num,
                on_step=True,
                prog_bar=True,
            )
            self.log(
                f"{self._log_pref}train/mi_loss",
                mi_loss,
                on_step=True,
                prog_bar=True,
            )

        self.log(f"{self._log_pref}train/loss", loss, on_step=True, prog_bar=True)
        self.log(
            f"{self._log_pref}train/total_loss", total_loss, on_step=True, prog_bar=True
        )

        for i, pg in enumerate(self.optimizers().optimizer.param_groups):
            self.log(f"train/lr_{i}", pg["lr"])
        return loss


class RoutedMultiExpertModel(MultiExpertModel):
    """
    Class that allows to route to different experts with a learned router from mttl.models.modifiers.experts.Router.
    """

    def __init__(self, **kwargs):
        super().__init__(**kwargs)

    def to_expert(self, weights: dict = None, with_global_names=True) -> Expert:
        """
        Converts the current expert model into an instance of the Expert class.

        Args:
            weights (dict, optional): A dictionary of weights to merge the experts. If not provided, the router's weights will be used.
            with_global_names (bool, optional): Whether to include global names in the merged weights. Defaults to True.

        Returns:
            Expert: An instance of the Expert class.

        Raises:
            None

        Example:
            model = ExpertModel()
            expert = model.to_expert(weights={'expert1': 0.5, 'expert2': 0.5}, with_global_names=True)
        """

        expert_weights = {}
        for container in self.experts_containers:
            assert type(container) == LoRAExpertContainer

            expert_config, _weights = container.get_merged_weights(
                with_global_names=with_global_names, weights=weights
            )
            expert_weights.update(_weights)

        expert_info = ExpertInfo(
            expert_name=self.hparams.finetune_task_name,
            expert_task_name=self.hparams.finetune_task_name,
            training_config=self.training_config,
            expert_config=expert_config,
        )
        return Expert(expert_info=expert_info, expert_weights=expert_weights)

    def on_save_checkpoint(self, ckpt):
        expert: Expert = self.to_expert()
        ckpt["expert_dumps"] = expert.asdict()
        ckpt["merging_weights"] = self.get_router_weights()<|MERGE_RESOLUTION|>--- conflicted
+++ resolved
@@ -345,34 +345,6 @@
     def forward(self, batch, reduction="mean"):
         return super().forward(batch, reduction)
 
-<<<<<<< HEAD
-    @property
-    def generation_config(self):
-        return self.model.generation_config
-
-    def generate(
-        self,
-        batch,
-        **kwargs,
-    ):
-        if self.hparams.routing == "random":
-            import numpy as np
-
-            batch["task_names"] = np.random.choice(
-                self.experts_names, batch["input_ids"].shape[0], replace=True
-            ).tolist()
-        if hasattr(self.model, "task_id_container"):
-            self.model.task_id_container["routing_infos"] = RoutingInfo.from_batch(
-                batch
-            )
-
-        generations = self.model.generate(
-            inputs=batch["input_ids"], attention_mask=batch["attention_mask"], **kwargs
-        )
-        return generations
-
-=======
->>>>>>> 0040aa5b
 
 class MultiExpertModelRanker(MultiExpertModel):
     def __init__(self, **kwargs):
@@ -389,21 +361,9 @@
             os.path.join(self.hparams.output_dir, "analyse_predict_expert.txt"), "w"
         )
 
-<<<<<<< HEAD
-    def generate(
-        self,
-        batch,
-        **kwargs,
-    ):
-        if hasattr(self.model, "task_id_container"):
-            self.model.task_id_container["routing_infos"] = RoutingInfo.from_batch(
-                batch
-            )
-=======
     def set_routing_infos(self, batch, generate=False):
         self.model.task_id_container["routing_infos"] = RoutingInfo.from_batch(batch)
 
->>>>>>> 0040aa5b
         self.expert_ranker.set_available_tasks(self.experts_names)
         mod_names, mod_weights = self.expert_ranker.predict_batch(
             batch,
@@ -438,73 +398,6 @@
         logger.info(f"Most similar: {str(mod_names)}")
         logger.info(f"Most similar weights: {str(mod_weights)}")
 
-<<<<<<< HEAD
-        generations = self.model.generate(
-            inputs=batch["input_ids"], attention_mask=batch["attention_mask"], **kwargs
-        )
-        return generations
-
-    def forward(self, batch, reduction="mean"):
-        input_ids, labels = batch["input_ids"], batch["labels"]
-
-        self.model.task_id_container["routing_infos"] = RoutingInfo.from_batch(batch)
-
-        self.expert_ranker.set_available_tasks(self.experts_names)
-        mod_names, mod_weights = self.expert_ranker.predict_batch(
-            batch,
-            n=self.hparams.ranker_top_k,
-        )
-
-        self.model.task_id_container["routing_infos"].routing_modules = mod_names
-        self.model.task_id_container["routing_infos"].routing_weights = mod_weights
-        for e, task_name in enumerate(batch["task_names"]):
-            if mod_names[e][0] in self.experts_names:
-                logger.info(
-                    "task_name:{}.... predict experts: {}".format(
-                        task_name,
-                        mod_names[e][0],
-                    )
-                )
-            else:
-                logger.info(
-                    "task_name:{}.... used experts: {}".format(
-                        task_name,
-                        "default",
-                    )
-                )
-
-        outputs = self.model.forward(input_ids, attention_mask=batch["attention_mask"])
-
-        # calculate loss, could also be done inside of the model
-        bs = input_ids.size(0)
-        logits = outputs.logits
-        vocab_size = logits.size(-1)
-        labels = labels.squeeze(-1)
-        shift_logits = logits[..., :-1, :].contiguous()
-        shift_labels = labels[..., 1:].contiguous()
-
-        # Flatten the tokens
-        loss_fct = torch.nn.CrossEntropyLoss(reduction=reduction)
-        shift_logits = shift_logits.view(-1, vocab_size)
-        shift_labels = shift_labels.view(-1)
-
-        # Enable model parallelism
-        shift_labels = shift_labels.to(shift_logits.device)
-        loss = loss_fct(shift_logits, shift_labels)
-
-        # reshape back
-        if reduction == "none":
-            loss = loss.view((bs, -1))
-            # mean only non-zero
-            non_zero_loss = (loss != 0).sum(dim=-1)
-            non_zero_loss[non_zero_loss == 0] = 1
-            loss = loss.sum(dim=-1) / non_zero_loss
-
-        del outputs, shift_logits, shift_labels
-        return loss
-
-=======
->>>>>>> 0040aa5b
 
 class MoETrainer(MultiExpertModel):
     def __init__(self, **kwargs):
