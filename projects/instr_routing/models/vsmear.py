import torch
import copy
import torch.nn as nn
from enum import Enum

import torch.nn.functional as F
from mttl.models.adapters import SkilledLoRA
from mttl.models.modifiers import modify_with_routing, register_modifier
from mttl.models.modifiers.routing import (
    RouterWrapper,
    RoutingMixin,
    RoutingSelector,
    get_selector,
    register_selector,
)


@register_selector("smear")
class SMEARRouter(RoutingSelector):
    def __init__(self, config, in_d):
        super().__init__()

        self.config = config
        self.in_d = in_d
        self.n_splits = config.n_splits
        self.temperature = config.router_temperature
        assert self.n_splits == 1

        self.prior_router = nn.Linear(in_d, config.n_skills * self.n_splits)
        self.prior_router_ln = nn.LayerNorm(in_d)
        self.prior_router_ln.weight = nn.Parameter(torch.ones(in_d))

    @property
    def W_norm(self):
        W = self.ff.weight
        norm = torch.norm(W, p=1, keepdim=True)
        return norm.item()

    def route(self, router: nn.Linear, layer_norm: nn.LayerNorm, x, ln=False):
        if ln:
            weights = layer_norm(router.weight)
        else:
            weights = router.weight
        return F.linear(x, weights, router.bias) / self.temperature

    def apply_mask_and_average(self, x, padding_mask):
        x_rout = x * padding_mask.unsqueeze(-1).to(x.device)
        lengths = x_rout.ne(0).sum(dim=1)
        x_rout = x_rout.sum(dim=1) / lengths
        return x_rout

    def forward(self, routing_infos, input: torch.Tensor):
        inst_padding_mask = routing_infos.inst_token_mask
        prior_input = self.apply_mask_and_average(input, inst_padding_mask)
        prior_routes = self.route(self.prior_router, self.prior_router_ln, prior_input)
        routing_probs = F.softmax(prior_routes, dim=-1)
        auxiliary_loss = routing_probs.sum().detach() * 0.0
        return routing_probs.unsqueeze(1), auxiliary_loss


@register_selector("vsmear")
class VSMEARRouter(SMEARRouter):
    def __init__(self, config, in_d):
        super().__init__(config, in_d)

        self.post_router = nn.Linear(in_d, config.n_skills * self.n_splits)
        self.post_router.bias.data.fill_(0)
        self.post_router_ln = nn.LayerNorm(in_d)
        self.post_router_ln.weight = nn.Parameter(torch.ones(self.in_d))

    def forward(self, routing_infos, input: torch.Tensor):
        padding_mask = routing_infos.pad_token_mask
        inst_padding_mask = routing_infos.inst_token_mask

        prior_input = self.apply_mask_and_average(input, inst_padding_mask)
        prior_routes = self.route(self.prior_router, self.prior_router_ln, prior_input)

        if self.training:
            # during training :-)
            post_input = self.apply_mask_and_average(input, padding_mask)
            post_routes = self.route(self.post_router, self.post_router_ln, post_input)
            routing_probs = F.softmax(post_routes, dim=-1)

            # compute auxiliary loss (KL divergence), KL = - H(posterior) + Xent(posterior, prior)
            auxiliary_loss = routing_probs * F.log_softmax(
                post_routes, -1
            ) - routing_probs * F.log_softmax(prior_routes, dim=-1)
            auxiliary_loss = auxiliary_loss.sum(dim=-1).mean()
        else:
            # during eval :-(
            routing_probs = F.softmax(prior_routes, dim=-1)
            auxiliary_loss = routing_probs.sum().detach() * 0.0
        return routing_probs.unsqueeze(1), auxiliary_loss


class AuxRoutingLoRALinear(SkilledLoRA, RoutingMixin):
    def __init__(self, config, task_id_ptr, layer, selector=None, **kwargs):
        RoutingMixin.__init__(self, task_id_ptr)
        SkilledLoRA.__init__(self, config, layer, **kwargs)

        if selector is None:
            self.selector = get_selector(config, in_d=self.in_features)
        else:
            self.selector = selector

        # store losses and metrics
        self.losses = []
        self.metrics = {}

    def forward(self, input):
        task_id = self.routing_infos.task_ids
        repeat = input.size(0) // task_id.size(0)

        # this repeat follows the patten in `model.predict()` line 152
        if repeat:
            self.routing_infos.repeat_interleave(repeat)

        if self.selector is not None:
            mixing_weights = self.selector(self.routing_infos, input=input)
            if isinstance(mixing_weights, tuple):
                mixing_weights, kl = mixing_weights
                self.losses.append(kl)
        else:
            bs = input.size(0)
            mixing_weights = torch.ones(
                bs, self.n_splits, self.n_skills, device=input.device, dtype=input.dtype
            )

        self.metrics["routing"] = mixing_weights.detach().cpu().float()
<<<<<<< HEAD
        return self.adapter(input, mixing_weights)
    
=======
        return SkilledLoRA.forward(self, input, mixing_weights)

>>>>>>> platypus

@register_modifier("smear")
def modify_with_smear(transformer, config):
    config.router_selector = config.router_selector or "smear"
    config.adapter_type = config.adapter_type or "lora"

    if config.adapter_type in ["lora"]:
        return modify_with_routing(
            transformer, config, AuxRoutingLoRALinear, RouterWrapper
        )
    else:
        raise NotImplementedError(
            f"Adapter type {config.adapter_type} not implemented for vsmear modifier."
        )


@register_modifier("vsmear")
def modify_with_vsmear(transformer, config):
    config.router_selector = "vsmear"

    return modify_with_smear(transformer, config)<|MERGE_RESOLUTION|>--- conflicted
+++ resolved
@@ -127,13 +127,8 @@
             )
 
         self.metrics["routing"] = mixing_weights.detach().cpu().float()
-<<<<<<< HEAD
-        return self.adapter(input, mixing_weights)
-    
-=======
         return SkilledLoRA.forward(self, input, mixing_weights)
 
->>>>>>> platypus
 
 @register_modifier("smear")
 def modify_with_smear(transformer, config):
