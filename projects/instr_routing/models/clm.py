--- conflicted
+++ resolved
@@ -201,13 +201,6 @@
         oracle_routings = self.model.task_id_container["routing_infos"].oracle_routings
         return out, oracle_routings
 
-<<<<<<< HEAD
-    def on_before_zero_grad(self, optimizer: Optimizer) -> None:
-        self.model.zero_grad() 
-        return super().on_before_zero_grad(optimizer)
-
-=======
->>>>>>> ce0fade3
     def generate(
         self,
         batch,
