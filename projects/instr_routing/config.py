--- conflicted
+++ resolved
@@ -44,12 +44,9 @@
         
         # logging    
         self.selector_log_per_layer = True
-<<<<<<< HEAD
         self.mmlu_callback = True
-=======
         # softmoe
         self.use_causal_mask_for_D = False
->>>>>>> 7ec4b327
 
     def post_init(self):
         if self.eval_mmlu and "MMLU_DATA_DIR" not in os.environ:
