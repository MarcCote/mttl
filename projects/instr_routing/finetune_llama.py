import os
import sys
import json
import torch
import wandb
import logging
import pytorch_lightning as pl
from huggingface_hub import login
from pytorch_lightning import Trainer, seed_everything
from pytorch_lightning.callbacks import ModelCheckpoint

sys.path.append(os.path.join(os.path.dirname(__file__), "..", ".."))

from mttl.callbacks import MMLUCallback, MiniProgress
from mttl.datamodule.alpaca_data_module import AlpacaDataModule
from mttl.datamodule.platypus_module import PlatypusModule
from mttl.datamodule.flan100k_module import Flan100kModule
from mttl.utils import get_mlf_logger, setup_logging, logger
from mttl.dist_utils import is_main_process

torch.set_float32_matmul_precision("high")

# register models
import models.vsmear  # noqa: F401
import models.softmoe  # noqa: F401
from models.monitors import SelectorMetricsLog, SelectorRoutingsLog
from models.clm import CLM
from config import RoutingConfig
torch.set_float32_matmul_precision('high')


def remove_non_serializable(d):
    """
    Recursively remove non-JSON serializable values from a dictionary.
    """
    for k, v in d.items():
        if isinstance(v, (list, dict)):
            remove_non_serializable(v)
        elif not json.dumps(v, default=lambda x: None):
            del d[k]


def run_multitask(args):
    seed_everything(args.seed, workers=True)

    # get directory of the current file
    setup_logging(args.output_dir)

    logger.info("Args: {}".format(args.to_json()))

    if args.hf_token_hub:
        login(token=args.hf_token_hub)

    if args.example_to_ids_path:
        raise NotImplementedError()

    # select dataloader
    model_class = CLM
    if args.dataset == "alpaca":
        dm = AlpacaDataModule(args)
    elif args.dataset == "platypus":
        dm = PlatypusModule(args)
    elif args.dataset == "flan100k":
        dm = Flan100kModule(args)
    else:
        raise NotImplementedError()

    args.n_tasks = len(dm.task_to_id)
    module = model_class(**vars(args), tokenizer=dm.tokenizer)

    # legit logging
    loggers = []
    if os.environ.get("WANDB_API_KEY") or args.wandb_project:
        project = (
            "alpaca_tuning_ncb" if args.wandb_project is None else args.wandb_project
        )
        project = os.environ.get("WANDB_PROJECT", project)
        project += f"_{args.dataset}"
        wandb_logger = pl.loggers.WandbLogger(
            project=project,
            name=os.environ.get("AMLT_JOB_NAME", args.exp_name),  # , config=args_
        )
        wandb_logger.experiment.save("*.py")
        loggers.append(wandb_logger)
    else:
        wandb_logger = None

    mlf_logger = get_mlf_logger()
    if mlf_logger:
        loggers.append(mlf_logger)

    if args.tensorboard:
        tb_logger = pl.loggers.TensorBoardLogger(save_dir=args.output_dir)
        loggers.append(tb_logger)

    loggers.append(pl.loggers.CSVLogger(save_dir=args.output_dir, name="csv_metrics"))

    kwargs = {"val_check_interval": args.eval_every} if args.eval_every else {}

    # get metric monitors for models
    callbacks = []

    monitor = "val/loss"
    mode = "min"

    model_name = args.model.replace("/", "_")
    # check if wandb run exists
    if wandb_logger:
        # get run id
        run_id = wandb_logger.experiment.id
        model_name += run_id

    exp_name = os.environ.get("AMLT_JOB_NAME", args.exp_name)

    checkpoint_callback = ModelCheckpoint(
        dirpath=args.output_dir,
        monitor=monitor,
        filename=f"{model_name}" + f"_{exp_name}" + "-{" + monitor + ":.004f}",
        save_top_k=1,
        save_last=True,
        save_weights_only=True,  # make checkpoints smaller
        mode=mode,
    )
    callbacks.append(checkpoint_callback)
    callbacks.append(SelectorRoutingsLog(args))
    callbacks.append(SelectorMetricsLog())
    # callbacks.append(MiniProgress())
    if args.mmlu_callback:
        callbacks.append(MMLUCallback(5))
    # callbacks.append(NICallback())
    trainer = Trainer(
        devices=-1,
        accelerator="gpu",
        logger=loggers,      
        num_sanity_val_steps=5,  
        default_root_dir=args.output_dir,
        max_epochs=args.num_train_epochs,
        max_steps=args.total_steps + 1 if args.total_steps != -1 else -1,
        gradient_clip_val=args.max_grad_norm,
        log_every_n_steps=20,
        strategy=args.compute_strategy if args.compute_strategy else "auto",
        callbacks=callbacks,
        accumulate_grad_batches=args.gradient_accumulation_steps,
        precision=int(args.precision)
        if args.precision in ["16", "32"]
        else args.precision,
        fast_dev_run=args.fast_dev_run,
        **kwargs,
    ) 
    trainer.fit(module, dm)

    path_best_model = trainer.checkpoint_callback.best_model_path
    ckpt_path = "best" if path_best_model else "last"

    if args.load_in_8bit:
        # to prevent final spike in valid loss, we first load the model and path is to the evaluator
        # there is a bug with pl for 8bit model wjen calling .cuda() on it, to("cuda") works
        best_model = CLM.load_from_checkpoint(
            path_best_model, tokenizer=dm.tokenizer
        ).to("cuda")
        trainer.validate(dataloaders=dm, model=best_model)
    else:
        trainer.validate(dataloaders=dm, ckpt_path=ckpt_path)

    if is_main_process():
        if path_best_model:
            del module   
            torch.cuda.empty_cache()
<<<<<<< HEAD
            best_model = CLM.load_from_checkpoint(path_best_model, tokenizer=dm.tokenizer).to("cuda")
            # TODO: check this, is it only for Llama1?
            best_model.model.config.pad_token_id = dm.tokenizer.pad_token_id #= 0  # unk
            best_model.model.config.bos_token_id = dm.tokenizer.bos_token_id
            best_model.model.config.eos_token_id = dm.tokenizer.eos_token_id 
=======
            load_8bit_eval = args.load_in_8bit
            dtype_eval = torch.float32
            if args.dtype_eval == "float16":
                load_8bit_eval = False
                dtype_eval = torch.float16
            elif args.dtype_eval == "float32":
                load_8bit_eval = False
                dtype_eval = torch.float32

            best_model = CLM.load_from_checkpoint(
                path_best_model,
                tokenizer=dm.tokenizer,
                load_8bit=load_8bit_eval,
                dtype=dtype_eval,
            ).cuda()
>>>>>>> 11d17c5b
        else:
            torch.cuda.empty_cache()
            best_model = module.cuda()

        if args.eval_superni:
            from eval_ni import eval_ni

            logger.info("Evaluating on super NI")
            # all_results_original -- dict of results on sni eval obtained by running the original evaluate.py
            rougel_ni_all, all_results_old = eval_ni(
                args,
                best_model,
                nshot=0,
                max_input_length=-1,
                data_dir=os.environ["NI_DATA_DIR"],
            )
            rougel_ni = rougel_ni_all["all"]["mean"]
            if wandb.run is not None:
                wandb.log({"rouge_L_super_ni": rougel_ni})    
                wandb.log({"rouge_L_super_ni[original]": all_results_old["rougeL_default_track"]})  
            if args.tensorboard:
                tb_logger.experiment.add_scalar(
                    "tasks/sni", rougel_ni, trainer.global_step
                )
            with open(os.path.join(args.output_dir, "sni_results.json"), "w") as f:
                json.dump(rougel_ni_all, f, indent=2)
            logger.info("SuperNI RougeL: {:.2f}".format(rougel_ni))

        if args.eval_mmlu:
            from eval_mmlu import eval_mmlu

            logger.info("Evaluating on MMLU")
            em_mmlu_all = eval_mmlu(
                args,
                best_model,
                data_dir=os.environ["MMLU_DATA_DIR"],
            )
            mmlu_em = em_mmlu_all["all"]["mean"]
            if wandb.run is not None:
                wandb.log({"mmlu_acc": mmlu_em})
            if args.tensorboard:
                tb_logger.experiment.add_scalar(
                    "tasks/mmlu", mmlu_em, trainer.global_step
                )
            with open(os.path.join(args.output_dir, "mmlu_results.json"), "w") as f:
                json.dump(em_mmlu_all, f, indent=2)
            logger.info("MMLU accuracy: {:.2f}".format(mmlu_em))


if __name__ == "__main__":
    args = RoutingConfig.parse()
    run_multitask(args)<|MERGE_RESOLUTION|>--- conflicted
+++ resolved
@@ -166,13 +166,6 @@
         if path_best_model:
             del module   
             torch.cuda.empty_cache()
-<<<<<<< HEAD
-            best_model = CLM.load_from_checkpoint(path_best_model, tokenizer=dm.tokenizer).to("cuda")
-            # TODO: check this, is it only for Llama1?
-            best_model.model.config.pad_token_id = dm.tokenizer.pad_token_id #= 0  # unk
-            best_model.model.config.bos_token_id = dm.tokenizer.bos_token_id
-            best_model.model.config.eos_token_id = dm.tokenizer.eos_token_id 
-=======
             load_8bit_eval = args.load_in_8bit
             dtype_eval = torch.float32
             if args.dtype_eval == "float16":
@@ -188,7 +181,6 @@
                 load_8bit=load_8bit_eval,
                 dtype=dtype_eval,
             ).cuda()
->>>>>>> 11d17c5b
         else:
             torch.cuda.empty_cache()
             best_model = module.cuda()
