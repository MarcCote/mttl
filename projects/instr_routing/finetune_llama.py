import os
import sys
import json
import torch
import wandb
import logging
import pytorch_lightning as pl
from huggingface_hub import login
from pytorch_lightning import Trainer, seed_everything
from pytorch_lightning.callbacks import ModelCheckpoint

sys.path.append(os.path.join(os.path.dirname(__file__), "..", ".."))

<<<<<<< HEAD
from mttl.callbacks import MMLUCallback
=======
from mttl.callbacks import MMLUCallback, MiniProgress, NICallback
>>>>>>> 990dfb89
from mttl.datamodule.alpaca_data_module import AlpacaDataModule
from mttl.datamodule.platypus_module import PlatypusModule
from mttl.datamodule.flan100k_module import Flan100kModule
from mttl.datamodule.ni_original_data_module import NIOriginalDataModule
from mttl.utils import get_mlf_logger, setup_logging, logger
from mttl.models.monitors import SelectorMetricsLog, SelectorRoutingsLog
from mttl.dist_utils import is_main_process
from mttl.models.modifiers.routing import RoutingSelector

# register models
import models.vsmear  # noqa: F401
import models.softmoe  # noqa: F401
from models.monitors import SelectorMetricsLog, SelectorRoutingsLog
from models.clm import CLM
from models.encdec import EncoderDecoder
from config import RoutingConfig
from mttl.models.monitors import get_monitors

torch.set_float32_matmul_precision("high")


def remove_non_serializable(d):
    """
    Recursively remove non-JSON serializable values from a dictionary.
    """
    for k, v in d.items():
        if isinstance(v, (list, dict)):
            remove_non_serializable(v)
        elif not json.dumps(v, default=lambda x: None):
            del d[k]


def eval_superni(
    best_model, args, tb_logger, trainer, n_shot=0, sufix="", subsample=-1
):
    from eval_ni import eval_ni

    logger.info(f"Evaluating on super NI {sufix}")
    # all_results_original -- dict of results on sni eval obtained by running the original evaluate.py
    rougel_ni_all = eval_ni(
        args,
        best_model,
        nshot=n_shot,
        subsample=subsample,
        max_input_length=-1,
        data_dir=os.environ["NI_DATA_DIR"],
    )
    rougel_ni = rougel_ni_all["all"]["mean"]
    if wandb.run is not None:
        wandb.log({f"rouge_L_super_ni_nshot_{n_shot}sht{sufix}": rougel_ni})
        # per task
        data = [
            [label, val]
            for (label, val) in rougel_ni_all["per_task"].items()
            if "rougeL" in label
        ]
        table = wandb.Table(
            data=data, columns=["task_sni", f"mean_rougeL{n_shot}sht{sufix}"]
        )
        wandb.log(
            {
                f"sni_per_task_rougeL_{n_shot}sht{sufix}": wandb.plot.bar(
                    table,
                    "task_sni",
                    f"mean_rougeL{n_shot}sht{sufix}",
                    title=f"sni_per_task_rougeL_{n_shot}sht{sufix}",
                )
            }
        )
        # per category
        data = [
            [label, val]
            for (label, val) in rougel_ni_all["per_category"].items()
            if "rougeL" in label
        ]
        table2 = wandb.Table(
            data=data, columns=["category_sni", f"mean_rougeL{n_shot}sht{sufix}"]
        )
        wandb.log(
            {
                f"sni_per_category_rougeL_{n_shot}sht{sufix}": wandb.plot.bar(
                    table2,
                    "category_sni",
                    f"mean_rougeL{n_shot}sht{sufix}",
                    title=f"sni_per_category_rougeL_{n_shot}sht{sufix}",
                )
            }
        )

    if args.tensorboard:
        tb_logger.experiment.add_scalar(
            f"tasks/sni_{n_shot}sht{sufix}", rougel_ni, trainer.global_step
        )
    with open(
        os.path.join(args.output_dir, f"sni_results_{n_shot}sht{sufix}.json"), "w"
    ) as f:
        json.dump(rougel_ni_all, f, indent=2)
    logger.info("SuperNI RougeL_{}sht{}: {:.2f}".format(n_shot, sufix, rougel_ni))


def eval_downstream(best_model, args, tb_logger, trainer, sufix="", subsample=-1):
    if args.eval_mmlu:
        from eval_mmlu import eval_mmlu

        logger.info("Evaluating on MMLU")
        em_mmlu_all = eval_mmlu(
            args,
            best_model,
            subsample=subsample,
            data_dir=os.environ["MMLU_DATA_DIR"],
        )
        mmlu_em = em_mmlu_all["all"]["mean"]
        if wandb.run is not None:
            wandb.log({f"mmlu_acc{sufix}": mmlu_em})
            # report per task peformance
            data = [[label, val["mean"]] for (label, val) in em_mmlu_all.items()]
            table = wandb.Table(data=data, columns=["task", "mean_acc"])
            wandb.log(
                {
                    f"mmlu_per_task_acc_{sufix}": wandb.plot.bar(
                        table, "task", "mean_acc", title="mmlu_per_task_acc"
                    )
                }
            )

        if args.tensorboard:
            tb_logger.experiment.add_scalar(
                f"tasks/mmlu{sufix}", mmlu_em, trainer.global_step
            )
        with open(os.path.join(args.output_dir, "mmlu_results.json"), "w") as f:
            json.dump(em_mmlu_all, f, indent=2)
        logger.info("MMLU accuracy{}: {:.2f}".format(sufix, mmlu_em))

    if args.eval_superni:
        eval_superni(
            best_model,
            args,
            tb_logger,
            trainer,
            n_shot=0,
            sufix=sufix,
            subsample=subsample,
        )
        eval_superni(
            best_model,
            args,
            tb_logger,
            trainer,
            n_shot=2,
            sufix=sufix,
            subsample=subsample,
        )


def run_multitask(args):
    seed_everything(args.seed, workers=True)

    # get directory of the current file
    setup_logging(args.output_dir)

    logger.info("Args: {}".format(args.to_json()))

    if args.hf_token_hub:
        login(token=args.hf_token_hub)

    if args.example_to_ids_path:
        raise NotImplementedError()

    # select dataloader
    if args.model_family == "encdec":
        model_class = EncoderDecoder
    elif args.model_family == "gpt":
        model_class = CLM
    else:
        raise ValueError("`model_class` should be `encdec` or `gpt`.")

    if args.dataset == "alpaca":
        dm = AlpacaDataModule(args)
    elif args.dataset == "platypus":
        dm = PlatypusModule(args)
    elif args.dataset == "flan100k":
        dm = Flan100kModule(args)
    elif args.dataset == "ni":
        dm = NIOriginalDataModule(args)
    else:
        raise NotImplementedError()

    args.n_tasks = len(dm.task_to_id)
    module = model_class(**vars(args), tokenizer=dm.tokenizer)

    # legit logging
    loggers = []
    if os.environ.get("WANDB_API_KEY") or args.wandb_project:
        project = (
            "alpaca_tuning_ncb" if args.wandb_project is None else args.wandb_project
        )
        project = os.environ.get("WANDB_PROJECT", project)
        project += f"_{args.dataset}"
        wandb_logger = pl.loggers.WandbLogger(
            project=project,
            name=os.environ.get("AMLT_JOB_NAME", args.exp_name),  # , config=args_
        )
        wandb_logger.experiment.save("*.py")
        loggers.append(wandb_logger)
    else:
        wandb_logger = None

    mlf_logger = get_mlf_logger()
    if mlf_logger:
        loggers.append(mlf_logger)

    if args.tensorboard:
        tb_logger = pl.loggers.TensorBoardLogger(save_dir=args.output_dir)
        loggers.append(tb_logger)

    loggers.append(pl.loggers.CSVLogger(save_dir=args.output_dir, name="csv_metrics"))

    kwargs = {"val_check_interval": args.eval_every} if args.eval_every else {}
    kwargs["limit_val_batches"] = 10

    # get metric monitors for models
    callbacks = []

    monitor = "val/loss"
    mode = "min"

    model_name = args.model.replace("/", "_")
    # check if wandb run exists
    if wandb_logger:
        # get run id
        run_id = wandb_logger.experiment.id
        model_name += run_id

    exp_name = os.environ.get("AMLT_JOB_NAME", args.exp_name)

    checkpoint_callback = ModelCheckpoint(
        dirpath=args.output_dir,
        monitor=monitor,
        filename=f"{model_name}" + f"_{exp_name}" + "-{" + monitor + ":.004f}",
        save_top_k=1,
        save_last=True,
        save_weights_only=True,  # make checkpoints smaller
        mode=mode,
    )
    callbacks.append(checkpoint_callback)
    callbacks.append(SelectorRoutingsLog(args))
    callbacks.append(SelectorMetricsLog())
    if args.mmlu_callback:
        callbacks.append(MMLUCallback(5))
        callbacks.append(NICallback(5))

    monitors = get_monitors(args)
    if len(monitors) > 0:
        callbacks += monitors

    trainer = Trainer(
        devices=-1,
        accelerator="gpu",
        logger=loggers,
        num_sanity_val_steps=5,
        default_root_dir=args.output_dir,
        max_epochs=args.num_train_epochs,
        max_steps=args.total_steps + 1 if args.total_steps != -1 else -1,
        gradient_clip_val=args.max_grad_norm,
        log_every_n_steps=20,
        strategy=args.compute_strategy if args.compute_strategy else "auto",
        callbacks=callbacks,
        accumulate_grad_batches=args.gradient_accumulation_steps,
        precision=int(args.precision)
        if args.precision in ["16", "32"]
        else args.precision,
        fast_dev_run=args.fast_dev_run,
        **kwargs,
    )
    trainer.fit(module, dm)

    path_best_model = trainer.checkpoint_callback.best_model_path
    ckpt_path = "best" if path_best_model else "last"

    if args.validate_after_training:
        if args.load_in_8bit:
            # To prevent final spike in valid loss, we first load the model and path is to the evaluator
            # There is a bug with pl for 8bit model when calling .cuda() on it, to("cuda") works however.
            best_model = CLM.load_from_checkpoint(
                path_best_model, tokenizer=dm.tokenizer
            )
            best_model = best_model.to("cuda")
            trainer.validate(dataloaders=dm, model=best_model)
        else:
            trainer.validate(dataloaders=dm, ckpt_path=ckpt_path)

    if is_main_process():
        if path_best_model:
            del module
            torch.cuda.empty_cache()

            best_model = CLM.load_from_checkpoint(
                path_best_model,
                tokenizer=dm.tokenizer,
            ).to("cuda")
        else:
            torch.cuda.empty_cache()
            best_model = module.to("cuda")

        tb_logger = None if not args.tensorboard else tb_logger
        eval_downstream(best_model, args, tb_logger, trainer, sufix="")
        # eval downstream with averaged model
        success = (
            best_model.model.switch_selector_to_average(
                selector_to_replace=RoutingSelector, config=args
            )
            if hasattr(best_model.model, "switch_selector_to_average")
            else False
        )
        if success and args.eval_avg:
            eval_downstream(best_model, args, tb_logger, trainer, sufix="_avg_exps")


if __name__ == "__main__":
    args = RoutingConfig.parse()
    run_multitask(args)<|MERGE_RESOLUTION|>--- conflicted
+++ resolved
@@ -11,14 +11,9 @@
 
 sys.path.append(os.path.join(os.path.dirname(__file__), "..", ".."))
 
-<<<<<<< HEAD
 from mttl.callbacks import MMLUCallback
-=======
-from mttl.callbacks import MMLUCallback, MiniProgress, NICallback
->>>>>>> 990dfb89
 from mttl.datamodule.alpaca_data_module import AlpacaDataModule
 from mttl.datamodule.platypus_module import PlatypusModule
-from mttl.datamodule.flan100k_module import Flan100kModule
 from mttl.datamodule.ni_original_data_module import NIOriginalDataModule
 from mttl.utils import get_mlf_logger, setup_logging, logger
 from mttl.models.monitors import SelectorMetricsLog, SelectorRoutingsLog
@@ -196,8 +191,6 @@
         dm = AlpacaDataModule(args)
     elif args.dataset == "platypus":
         dm = PlatypusModule(args)
-    elif args.dataset == "flan100k":
-        dm = Flan100kModule(args)
     elif args.dataset == "ni":
         dm = NIOriginalDataModule(args)
     else:
@@ -265,7 +258,6 @@
     callbacks.append(SelectorMetricsLog())
     if args.mmlu_callback:
         callbacks.append(MMLUCallback(5))
-        callbacks.append(NICallback(5))
 
     monitors = get_monitors(args)
     if len(monitors) > 0:
